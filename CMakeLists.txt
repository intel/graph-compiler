################################################################################
# Copyright (C) 2024 Intel Corporation
#
# Licensed under the Apache License, Version 2.0 (the "License");
# you may not use this file except in compliance with the License.
# You may obtain a copy of the License at
#
# http://www.apache.org/licenses/LICENSE-2.0
#
# Unless required by applicable law or agreed to in writing,
# software distributed under the License is distributed on an "AS IS" BASIS,
# WITHOUT WARRANTIES OR CONDITIONS OF ANY KIND, either express or implied.
# See the License for the specific language governing permissions
# and limitations under the License.
# SPDX-License-Identifier: Apache-2.0
################################################################################

cmake_minimum_required(VERSION 3.20)
project(GraphCompiler VERSION "0.1.0" LANGUAGES C CXX)

############################# Cmake options ####################################
set(CMAKE_EXPORT_COMPILE_COMMANDS ON)
set(CMAKE_CXX_STANDARD_REQUIRED ON)
set(CMAKE_CXX_FLAGS_DEBUG "${CMAKE_CXX_FLAGS_DEBUG} -O0")
list(APPEND CMAKE_MODULE_PATH "${PROJECT_SOURCE_DIR}/cmake")

# Silence a false positive GCC -Wunused-but-set-parameter warning in constexpr
# cases, by marking SelectedCase as used. See
# https://gcc.gnu.org/bugzilla/show_bug.cgi?id=85827 for details. The issue is
# fixed in GCC 10.
if(CMAKE_CXX_COMPILER_ID MATCHES "GNU" AND CMAKE_CXX_COMPILER_VERSION VERSION_LESS "10.0")
  include(CheckCXXCompilerFlag)
  check_cxx_compiler_flag("-Wno-unused-but-set-parameter" CXX_SUPPORTS_WNO_UNUSED_BUT_SET_PARAMETER)
  if(CXX_SUPPORTS_WNO_UNUSED_BUT_SET_PARAMETER)
    set(CMAKE_CXX_FLAGS "${CMAKE_CXX_FLAGS} -Wno-unused-but-set-parameter")
  endif()
endif()
################################################################################

############################ Build options #####################################
option(GC_ENABLE_LEGACY ON)
option(GC_ENABLE_DNNL_API "Enable the oneDNN library API integration" ON)
option(GC_ENABLE_TEST "Build the tests" ON)
option(GC_ENABLE_TEST_DNNL_API "Build the dnnl tests" ${GC_ENABLE_DNNL_API})
option(GC_ENABLE_TEST_MLIR "Build the mlir tests" ON)
option(GC_ENABLE_TOOLS "Build the tools" ON)
option(GC_ENABLE_OPT "Build gc-opt" ${GC_ENABLE_TOOLS})
option(GC_ENABLE_IMEX "Enable Intel® Extension for MLIR" OFF)
option(GC_ENABLE_BINDINGS_PYTHON "Enable Graph Complier Python Binding" ON)
option(GC_DEV_LINK_LLVM_DYLIB "Link dynamic libraries of LLVM and MLIR. For developers only. Do not use it in packing the library." OFF)
option(GC_ENABLE_RUNTIME_NAIVE_BRGEMM "Use naive BRGEMM as runtime backend for debug purpose." OFF)

if(GC_ENABLE_LEGACY)
  add_subdirectory(legacy/core)
endif()

<<<<<<< HEAD
=======

if (GC_ENABLE_IMEX)
  # normalize the value for lit config
  set(GC_ENABLE_IMEX ON)
endif()

>>>>>>> 23849b3b
if(GC_ENABLE_DNNL_API)
  set(GC_ONEDNN_DIALECT_LIB_NAME MLIROneDNNGraph)
  # normalize the value for lit config
  set(GC_ENABLE_DNNL_API ON)
endif()
################################################################################

############################## Targets #########################################
# All common options, includes etc. are added to this interface target.
add_library(GcInterface INTERFACE)
target_compile_features(GcInterface INTERFACE cxx_std_17)
target_include_directories(GcInterface INTERFACE
  $<BUILD_INTERFACE:${PROJECT_BINARY_DIR}/include>
  $<BUILD_INTERFACE:${PROJECT_SOURCE_DIR}/include>
  $<INSTALL_INTERFACE:include>
)

include(functions)
include(version)
include(mlir)

add_subdirectory(include)
add_subdirectory(lib)
add_subdirectory(src)
add_subdirectory(python)
add_subdirectory(test)
################################################################################

############################### Install ########################################
install(DIRECTORY ${PROJECT_SOURCE_DIR}/include/ TYPE INCLUDE)
install(DIRECTORY ${PROJECT_BINARY_DIR}/include/ TYPE INCLUDE
  REGEX "CMake.*|.*cmake" EXCLUDE)

# Export the targets
get_property(GC_TOOLS GLOBAL PROPERTY GC_TOOLS)
get_property(GC_MLIR_LIBS GLOBAL PROPERTY GC_MLIR_LIBS)
get_property(GC_PASS_LIBS GLOBAL PROPERTY GC_PASS_LIBS)
get_property(GC_DIALECT_LIBS GLOBAL PROPERTY GC_DIALECT_LIBS)
install(TARGETS
  GcInterface
  ${GC_TOOLS}
  ${GC_MLIR_LIBS}
  ${GC_PASS_LIBS}
  ${GC_DIALECT_LIBS}
  EXPORT ${PROJECT_NAME}Targets
  ARCHIVE DESTINATION ${CMAKE_INSTALL_LIBDIR}
  LIBRARY DESTINATION ${CMAKE_INSTALL_LIBDIR}
  RUNTIME DESTINATION ${CMAKE_INSTALL_BINDIR}
  INCLUDES DESTINATION ${CMAKE_INSTALL_INCLUDEDIR}
  PUBLIC_HEADER DESTINATION ${CMAKE_INSTALL_INCLUDEDIR}
)
export(EXPORT ${PROJECT_NAME}Targets
  FILE "${PROJECT_BINARY_DIR}/${PROJECT_NAME}Targets.cmake"
)
install(EXPORT ${PROJECT_NAME}Targets
  FILE ${PROJECT_NAME}Targets.cmake
  DESTINATION lib/cmake/${PROJECT_NAME}
)

# Generate the config files
include(CMakePackageConfigHelpers)
configure_package_config_file(
  ${PROJECT_SOURCE_DIR}/cmake/Config.cmake.in
  "${PROJECT_BINARY_DIR}/${PROJECT_NAME}Config.cmake"
  INSTALL_DESTINATION "lib/cmake/${PROJECT_NAME}"
  NO_SET_AND_CHECK_MACRO
  NO_CHECK_REQUIRED_COMPONENTS_MACRO
)
write_basic_package_version_file(
  "${PROJECT_BINARY_DIR}/${PROJECT_NAME}ConfigVersion.cmake"
  COMPATIBILITY AnyNewerVersion
)
install(FILES
  ${PROJECT_BINARY_DIR}/${PROJECT_NAME}Config.cmake
  ${PROJECT_BINARY_DIR}/${PROJECT_NAME}ConfigVersion.cmake
  DESTINATION "lib/cmake/${PROJECT_NAME}"
)
################################################################################<|MERGE_RESOLUTION|>--- conflicted
+++ resolved
@@ -54,15 +54,11 @@
   add_subdirectory(legacy/core)
 endif()
 
-<<<<<<< HEAD
-=======
-
 if (GC_ENABLE_IMEX)
   # normalize the value for lit config
   set(GC_ENABLE_IMEX ON)
 endif()
 
->>>>>>> 23849b3b
 if(GC_ENABLE_DNNL_API)
   set(GC_ONEDNN_DIALECT_LIB_NAME MLIROneDNNGraph)
   # normalize the value for lit config
