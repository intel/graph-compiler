//===-- MatmulConfigAnalysis.cpp - Analysis for matmul config ---*- C++ -*-===//
//
// This file is licensed under the Apache License v2.0 with LLVM Exceptions.
// See https://llvm.org/LICENSE.txt for license information.
// SPDX-License-Identifier: Apache-2.0 WITH LLVM-exception
//
//===----------------------------------------------------------------------===//

#include "gc/Analysis/MatmulConfigAnalysis.h"
#include "gc/Analysis/TargetDescriptionAnalysis.h"
#include <limits>
#include <llvm/Support/Debug.h>

namespace mlir {
namespace gc {

#define DEBUG_TYPE "matmul-config-analysis"

llvm::raw_ostream &operator<<(llvm::raw_ostream &ss,
                              const MatmulConfig &config) {

  ss << "MThreads: " << config.MThreads << ", NThreads: " << config.NThreads
     << ", KThreads: " << config.KThreads << ", MBlock: " << config.MBlock
     << ", NBlock: " << config.NBlock << ", KBlock: " << config.KBlock
     << ", innerMostMBlock: " << config.innerMostMBlock
     << ", innerMostNBlock: " << config.innerMostNBlock
     << ", innerMostKBlock: " << config.innerMostKBlock;
  return ss;
}

template <typename T>
static llvm::raw_ostream &operator<<(llvm::raw_ostream &ss,
                                     std::vector<T> array) {
  ss << "[";
  llvm::interleaveComma(array, ss);
  ss << "]";
  return ss;
}

bool validateConfig(const MatmulConfig &cfg) {
  if (cfg.MThreads <= 0 || cfg.NThreads <= 0 || cfg.KThreads <= 0 ||
      cfg.MBlock <= 0 || cfg.NBlock <= 0 || cfg.KBlock <= 0 ||
      cfg.innerMostMBlock <= 0 || cfg.innerMostNBlock <= 0 ||
      cfg.innerMostKBlock <= 0)
    return false;
  if (cfg.MBlock % cfg.innerMostMBlock != 0 ||
      cfg.NBlock % cfg.innerMostNBlock != 0 ||
      cfg.KBlock % cfg.innerMostKBlock != 0)
    return false;
  return true;
}

// generate the candidate for the block size(factor of `num`, pow of 2 which is
// less than `num`)
std::vector<uint32_t>
getCandidate(uint32_t num, uint32_t floor,
             uint32_t ceil = std::numeric_limits<uint32_t>::max()) {
  // factor
  std::vector<uint32_t> candidates;
  uint32_t upperbound = std::min(num, ceil);
  for (uint32_t i = floor; i <= upperbound; i++)
    if (num % i == 0)
      candidates.push_back(i);

  // the pow of 2
  uint32_t candidate = 1U;
  while (candidate < floor)
    candidate *= 2;
  while (candidate <= upperbound) {
    candidates.push_back(candidate);
    candidate *= 2;
  }
  // In case that no config is valid
  candidates.push_back(num);
  // remove duplicate candidates
  std::sort(candidates.begin(), candidates.end());
  candidates.erase(std::unique(candidates.begin(), candidates.end()),
                   candidates.end());
  return candidates;
}

// check if the threads are valid
bool validateThreads(ArrayRef<uint32_t> threads,
                     CPUTargetDescriptionAnalysis &sysDesc) {
  uint32_t numThreads = sysDesc.getNumThreads();
  uint32_t actualThreads = 1U;
  for (uint32_t t : threads)
    actualThreads *= t;
  return actualThreads == numThreads;
}

// calculate the cost of the hardware efficiency(whether the vector register is
// fully utilized)
double vectorRegEfficiencyCost(linalg::LinalgOp &linalgOp,
                               ArrayRef<uint32_t> shape,
                               const MatmulConfig &config,
                               CPUTargetDescriptionAnalysis &sysDesc) {
  size_t dtypeSize = DataLayout().getTypeSizeInBits(
      ShapeAdaptor(linalgOp.getDpsInputs()[1].getType()).getElementType());
  size_t maxVectorWidth = sysDesc.getMaxVectorWidth() / dtypeSize;
  // TODO: take matrix register like amx into account
  double cost = (maxVectorWidth - config.innerMostMBlock % maxVectorWidth) %
                    maxVectorWidth * 1.0 / config.innerMostMBlock +
                (maxVectorWidth - config.innerMostKBlock % maxVectorWidth) %
                    maxVectorWidth * 1.0 / config.innerMostKBlock +
                (maxVectorWidth - config.innerMostNBlock % maxVectorWidth) %
                    maxVectorWidth * 1.0 / config.innerMostNBlock;
  return cost;
}

// calculate the cost of the workload balance
double workloadBalancedCost(linalg::LinalgOp &linalgOp,
                            ArrayRef<uint32_t> shape,
                            const MatmulConfig &config,
                            CPUTargetDescriptionAnalysis &sysDesc) {
  assert(shape.size() >= 3 && "shape.size() should >= 3");
  uint32_t M = shape[0], N = shape[1], K = shape[2];
  uint32_t MTaskNum = llvm::divideCeil(M, config.MBlock);
  uint32_t NTaskNum = llvm::divideCeil(N, config.NBlock);
  uint32_t KTaskNum = llvm::divideCeil(K, config.KBlock);
  double cost = (MTaskNum % config.MThreads) * 1.0 / MTaskNum +
                (NTaskNum % config.NThreads) * 1.0 / NTaskNum +
                (KTaskNum % config.KThreads) * 1.0 / KTaskNum;
  if (MTaskNum < config.MThreads || NTaskNum < config.NThreads ||
      KTaskNum < config.KThreads) {
    double threadNotFulllyUtilizedPenalty = 10.0;
    cost *= threadNotFulllyUtilizedPenalty;
  }
  return cost;
}

// calculate the cost of the memory consumption on the thread
double memoryConsumptionOnThreadCost(linalg::LinalgOp &linalgOp,
                                     ArrayRef<uint32_t> shape,
                                     const MatmulConfig &config,
                                     CPUTargetDescriptionAnalysis &sysDesc) {
  assert(shape.size() >= 3 && "shape.size() should >= 3");
  uint32_t M = shape[0], N = shape[1], K = shape[2];
  size_t dtypeSize = DataLayout().getTypeSize(
      ShapeAdaptor(linalgOp.getDpsInputs()[1].getType()).getElementType());
  // if use K split, there will be one more final reduce and break the post
  // fusion
  double KSplitPenalty = 8.0 * dtypeSize;
  double memoryConsumptionPerThread =
      M * K * 1.0 / config.MThreads / config.KThreads +
      K * N * 1.0 / config.KThreads / config.NThreads +
      M * N * ((config.KThreads - 1) * KSplitPenalty + 1.0) / config.MThreads /
          config.NThreads;
  return memoryConsumptionPerThread;
}

// calculate the cost of the computation intensity on the L2 cache
double computationIntensityOnL2Cache(linalg::LinalgOp &linalgOp,
                                     ArrayRef<uint32_t> shape,
                                     const MatmulConfig &config,
                                     CPUTargetDescriptionAnalysis &sysDesc) {
  double fullLoadRatio = 0.7;
  uint32_t L2Cache = sysDesc.getCacheSize(2);
  size_t dtypeSize = DataLayout().getTypeSize(
      ShapeAdaptor(linalgOp.getDpsInputs()[1].getType()).getElementType());
  uint32_t outOfCachePenalty = 1024;
  double FLOPS = 2.0 * config.MBlock * config.NBlock * config.KBlock;
  double memoryConsumption = config.MBlock * config.NBlock +
                             config.NBlock * config.KBlock +
                             config.MBlock * config.KBlock;
  double computationIntensity = FLOPS / memoryConsumption;
  if (memoryConsumption * dtypeSize > L2Cache * fullLoadRatio)
    computationIntensity /= outOfCachePenalty;
  return 1 / computationIntensity;
}

// Bufferization may insert more memref.copy/brgemm cannot verify sucessfully
// and fall back to linalg lower if the buffer is dynamic
<<<<<<< HEAD
=======
// Bufferization may insert more memref.copy/brgemm cannot verify sucessfully
// and fall back to linalg lower if the buffer is dynamic
>>>>>>> b5939768
double dynamicBufferizationCost(linalg::LinalgOp &linalgOp,
                                ArrayRef<uint32_t> shape,
                                const MatmulConfig &config,
                                CPUTargetDescriptionAnalysis &sysDesc) {
<<<<<<< HEAD
  uint32_t M = shape[0], N = shape[1];
  double cost = 0;
  double MCost =
      (llvm::divideCeil(M / config.innerMostMBlock, config.MThreads) %
               llvm::divideCeil(config.MBlock, config.innerMostMBlock) !=
           0 ||
       (M / config.innerMostMBlock % config.MThreads != 0 &&
        config.MBlock != config.innerMostMBlock));
  double NCost =
      (llvm::divideCeil(N / config.innerMostNBlock, config.NThreads) %
               llvm::divideCeil(config.NBlock, config.innerMostNBlock) !=
           0 ||
       (N / config.innerMostNBlock % config.NThreads != 0 &&
        config.NBlock != config.innerMostNBlock));
  cost = MCost + NCost;

=======
  assert(validateConfig(config) && "config is invalid");
  assert(shape.size() >= 3 && "shape.size() should >= 3");
  uint32_t M = shape[0], N = shape[1];
  double cost = 0;
  uint32_t MNumBlockPerThread =
      llvm::divideCeil(M / config.innerMostMBlock, config.MThreads);
  uint32_t MNumInnerBlockPerBlock =
      llvm::divideCeil(config.MBlock, config.innerMostMBlock);
  uint32_t MCost = MNumBlockPerThread % MNumInnerBlockPerBlock != 0 ||
                   (M / config.innerMostNBlock % config.MThreads != 0 &&
                    config.MBlock != config.innerMostMBlock);
  uint32_t NNumBlockPerThread =
      llvm::divideCeil(N / config.innerMostNBlock, config.NThreads);
  uint32_t NNumInnerBlockPerBlock =
      llvm::divideCeil(config.NBlock, config.innerMostNBlock);
  uint32_t NCost = NNumBlockPerThread % NNumInnerBlockPerBlock != 0 ||
                   (N / config.innerMostNBlock % config.NThreads != 0 &&
                    config.NBlock != config.innerMostNBlock);
  cost = MCost + NCost;
>>>>>>> b5939768
  return cost;
}

using CostModelFn = std::function<double(
    linalg::LinalgOp &linalgOp, ArrayRef<uint32_t> shape, MatmulConfig cfg,
    CPUTargetDescriptionAnalysis &sysDesc)>;

// filter the config by the cost model
std::vector<MatmulConfig>
filterConfigByCostModel(ArrayRef<MatmulConfig> configs,
                        linalg::LinalgOp &linalgOp, ArrayRef<uint32_t> shape,
                        CPUTargetDescriptionAnalysis &sysDesc,
                        const CostModelFn &costModel, float preserveRatio = 0.5,
                        float threshold = -1) {
  std::vector<MatmulConfig> result;
  std::vector<float> costs;
  std::vector<size_t> idx;
  for (auto &&[i, config] : llvm::enumerate(configs)) {
    costs.push_back(costModel(linalgOp, shape, config, sysDesc));
    idx.push_back(i);
  }
  std::stable_sort(idx.begin(), idx.end(), [&costs](size_t i1, size_t i2) {
    return costs[i1] < costs[i2];
  });
  double thresholdCost = costs[idx[(size_t)(preserveRatio * configs.size())]];
  thresholdCost =
      threshold < thresholdCost && threshold > 0 ? threshold : thresholdCost;
  for (const auto &i : idx)
    if (costs[i] <= thresholdCost)
      result.push_back(configs[i]);

  LLVM_DEBUG(llvm::dbgs() << "thresholdCost is: " << thresholdCost
                          << "\nbest with cost: " << costs[idx[0]] << "\n"
                          << configs[idx[0]] << "\n worst with cost: "
                          << costs[idx[configs.size() - 1]] << "\n"
                          << configs[idx[configs.size() - 1]] << "\n");
  if (result.empty())
    result = configs;
  return result;
}

// prepare the config candidates
std::vector<MatmulConfig>
prepareConfigCandidates(Operation *root, CPUTargetDescriptionAnalysis &sysDesc,
                        ArrayRef<uint32_t> shape,
                        ArrayRef<uint32_t> givenInnermostBlock,
<<<<<<< HEAD
                        bool allowUndivisibleInnerblock = false) {
  if (shape.size() < 3) {
    LLVM_DEBUG(llvm::dbgs()
               << "The shape is invalid, no candidate is generated\n");
    return {};
  }
=======
                        bool allowIndivisibleInnerblock = false) {
  assert(shape.size() >= 3 && "shape.size() should >= 3");
>>>>>>> b5939768
  std::vector<MatmulConfig> configs;
  uint32_t threads = sysDesc.getNumThreads();
  std::vector<uint32_t> MThreadsCandidates =
      getCandidate((uint32_t)threads, 1U);
  std::vector<uint32_t> NThreadsCandidates =
      getCandidate((uint32_t)threads, 1U);
  std::vector<uint32_t> KThreadsCandidates =
      getCandidate((uint32_t)threads, 1U);
  uint32_t noSmallBlockNeedThreshold = 8 * 4U;
  std::vector<uint32_t> MBlockCandidates = getCandidate(
      (uint32_t)shape[0], shape[0] >= noSmallBlockNeedThreshold ? 8U : 1U,
      (uint32_t)shape[0]);
  std::vector<uint32_t> NBlockCandidates =
      getCandidate((uint32_t)shape[1],
                   shape[1] >= noSmallBlockNeedThreshold ? 8U : 1U, shape[1]);
  std::vector<uint32_t> KBlockCandidates =
      getCandidate((uint32_t)shape[2],
                   shape[2] >= noSmallBlockNeedThreshold ? 8U : 1U, shape[2]);
  std::vector<uint32_t> innerMostMBlockCandidates =
      givenInnermostBlock[0] != 0 && givenInnermostBlock.size() == 3
          ? std::vector<uint32_t>{givenInnermostBlock[0]}
          : getCandidate((uint32_t)shape[0],
                         shape[0] >= noSmallBlockNeedThreshold ? 8U : 1U, 256U);
  std::vector<uint32_t> innerMostNBlockCandidates =
      givenInnermostBlock[1] != 0 && givenInnermostBlock.size() == 3
          ? std::vector<uint32_t>{givenInnermostBlock[1]}
          : getCandidate((uint32_t)shape[1],
                         shape[1] >= noSmallBlockNeedThreshold ? 8U : 1U, 256U);
  std::vector<uint32_t> innerMostKBlockCandidates =
      givenInnermostBlock[2] != 0 && givenInnermostBlock.size() == 3
          ? std::vector<uint32_t>{givenInnermostBlock[2]}
          : getCandidate((uint32_t)shape[2],
                         shape[2] >= noSmallBlockNeedThreshold ? 8U : 1U, 256U);

  // TODO: improve via multi threading or add more constraints to restrict the
  // candidate size
  for (uint32_t MThreads : MThreadsCandidates) {
    for (uint32_t NThreads : NThreadsCandidates) {
      for (uint32_t KThreads : KThreadsCandidates) {
        if (!validateThreads({MThreads, NThreads, KThreads}, sysDesc))
          continue;
        for (uint32_t MBlock : MBlockCandidates) {
          for (uint32_t innerMostMBlock : innerMostMBlockCandidates) {
            if (MBlock % innerMostMBlock != 0 ||
                (shape[0] % innerMostMBlock != 0 &&
<<<<<<< HEAD
                 !allowUndivisibleInnerblock))
=======
                 !allowIndivisibleInnerblock))
>>>>>>> b5939768
              continue;
            for (uint32_t NBlock : NBlockCandidates) {
              for (uint32_t innerMostNBlock : innerMostNBlockCandidates) {
                if (NBlock % innerMostNBlock != 0 ||
                    (shape[1] % innerMostNBlock != 0 &&
<<<<<<< HEAD
                     !allowUndivisibleInnerblock))
=======
                     !allowIndivisibleInnerblock))
>>>>>>> b5939768
                  continue;
                for (uint32_t KBlock : KBlockCandidates) {
                  for (uint32_t innerMostKBlock : innerMostKBlockCandidates) {
                    // Require K % KBlock == 0 as dynamic bs is not supported
                    // now
                    if (KBlock % innerMostKBlock != 0 ||
                        ((shape[2] / KThreads % KBlock != 0 ||
                          shape[2] / KThreads % innerMostKBlock != 0) &&
<<<<<<< HEAD
                         !allowUndivisibleInnerblock))
=======
                         !allowIndivisibleInnerblock))
>>>>>>> b5939768
                      continue;
                    if (getElementTypeOrSelf(root->getOperandTypes()[1])
                            .isBF16())
                      innerMostKBlock = (innerMostKBlock + innerMostKBlock % 2);
                    MatmulConfig config{
                        MThreads,        NThreads,        KThreads,
                        MBlock,          NBlock,          KBlock,
                        innerMostMBlock, innerMostNBlock, innerMostKBlock};
                    configs.push_back(config);
                  }
                }
              }
            }
          }
        }
      }
    }
  }
  LLVM_DEBUG(
      llvm::dbgs() << "Finish generating candidates. ConfigCandidates size: "
                   << configs.size() << "\n");
  return configs;
}

// read the config from the attributes for tuning
bool readConfigFromAttrs(MatmulConfig &config, ArrayRef<NamedAttribute> attrs) {
  size_t cfgItemCnt = 0;
  for (const auto &attr : attrs) {
    if (attr.getName() == "KBlock") {
      config.KBlock = cast<IntegerAttr>(attr.getValue()).getInt();
      cfgItemCnt++;
    } else if (attr.getName() == "KThreads") {
      config.KThreads = cast<IntegerAttr>(attr.getValue()).getInt();
      cfgItemCnt++;
    } else if (attr.getName() == "NBlock") {
      config.NBlock = cast<IntegerAttr>(attr.getValue()).getInt();
      cfgItemCnt++;
    } else if (attr.getName() == "NThreads") {
      config.NThreads = cast<IntegerAttr>(attr.getValue()).getInt();
      cfgItemCnt++;
    } else if (attr.getName() == "MBlock") {
      config.MBlock = cast<IntegerAttr>(attr.getValue()).getInt();
      cfgItemCnt++;
    } else if (attr.getName() == "MThreads") {
      config.MThreads = cast<IntegerAttr>(attr.getValue()).getInt();
      cfgItemCnt++;
    } else if (attr.getName() == "innermostMBlock") {
      config.innerMostMBlock = cast<IntegerAttr>(attr.getValue()).getInt();
      cfgItemCnt++;
    } else if (attr.getName() == "innermostNBlock") {
      config.innerMostNBlock = cast<IntegerAttr>(attr.getValue()).getInt();
      cfgItemCnt++;
    } else if (attr.getName() == "innermostKBlock") {
      config.innerMostKBlock = cast<IntegerAttr>(attr.getValue()).getInt();
      cfgItemCnt++;
    }
  }
  if (validateConfig(config)) {
    return cfgItemCnt == 9;
  } else {
    LLVM_DEBUG(llvm::dbgs() << "The predefined config is invalid\n");
    return false;
  }
}

// Analyze the workload and system description to generate the default config
// Factor to consider:
// thread utilization
// computation intensity
// cache locality
// memory requirements
// computation unit efficiency
// padding/pack cost
// workload balance
// communication
// previous matmul
MatmulConfig MatmulConfigAnalysis::getConfig() {
  if (!hasConfig) {
    if (auto linalgOp = dyn_cast<linalg::LinalgOp>(root)) {
      CPUTargetDescriptionAnalysis sysDesc(root);
      SmallVector<SmallVector<DimType>> oprandDimType =
          *getOprandDimType(linalgOp);
      // get the origin M,N,K size
      SmallVector<unsigned> MDimTypeIdx =
          extractDimTypeIdx(oprandDimType[0], DimType::M);
      SmallVector<unsigned> KDimTypeIdx =
          extractDimTypeIdx(oprandDimType[1], DimType::K);
      SmallVector<unsigned> NDimTypeIdx =
          extractDimTypeIdx(oprandDimType[1], DimType::N);
      uint32_t M = 1U, N = 1U, K = 1U;
      for (auto &&[s, dimType] :
           llvm::zip(linalgOp.getShape(linalgOp.getDpsInputOperand(0)),
                     oprandDimType[0]))
        if (dimType == DimType::M)
          M *= s;
      for (auto &&[s, dimType] :
           llvm::zip(linalgOp.getShape(linalgOp.getDpsInputOperand(1)),
                     oprandDimType[1])) {
        if (dimType == DimType::N)
          N *= s;
        else if (dimType == DimType::K)
          K *= s;
      }

<<<<<<< HEAD
      // innermost Block, if the layout is blockied layout, the innermost block
=======
      // innermost Block, if the layout is blocked layout, the innermost block
>>>>>>> b5939768
      // will derived from the layout directly
      uint32_t defaultBlock = 32;
      config.innerMostMBlock = M % defaultBlock == 0 ? defaultBlock : M;
      config.innerMostNBlock = N % defaultBlock == 0 ? defaultBlock : N;
      config.innerMostKBlock = K % defaultBlock == 0 ? defaultBlock : K;
      SmallVector<uint32_t> givenInnermostBlock;
      if (MDimTypeIdx.size() > 1) {
        config.innerMostMBlock = 1;
        for (auto &&[i, d] : llvm::enumerate(MDimTypeIdx))
          if (i != 0)
            config.innerMostMBlock *=
                linalgOp.getShape(linalgOp.getDpsInputOperand(0))[d];
        givenInnermostBlock.push_back(config.innerMostMBlock);
      } else {
        givenInnermostBlock.push_back(0);
      }
      if (NDimTypeIdx.size() > 1) {
        config.innerMostNBlock = 1;
        for (auto &&[i, d] : llvm::enumerate(NDimTypeIdx))
          if (i != 0)
            config.innerMostNBlock *=
                linalgOp.getShape(linalgOp.getDpsInputOperand(1))[d];
        givenInnermostBlock.push_back(config.innerMostNBlock);
      } else {
        givenInnermostBlock.push_back(0);
      }
      if (KDimTypeIdx.size() > 1) {
        config.innerMostKBlock = 1;
        for (auto &&[i, d] : llvm::enumerate(KDimTypeIdx))
          if (i != 0)
            config.innerMostKBlock *=
                linalgOp.getShape(linalgOp.getDpsInputOperand(1))[d];
        givenInnermostBlock.push_back(config.innerMostKBlock);
      } else {
        givenInnermostBlock.push_back(0);
      }

      LLVM_DEBUG(llvm::dbgs()
                 << "M: " << M << ", N: " << N << ", K: " << K << "\n");

      // try to read the config from the attributes
      SmallVector<NamedAttribute> attrs(linalgOp->getAttrs());
      bool hasPredefinedConfig = readConfigFromAttrs(config, attrs);

      // if there is a given config, skip the cost model
      if (!hasPredefinedConfig) {
        LLVM_DEBUG(llvm::dbgs() << "No predefined config\n");
        // TODO: Could add a weight or priority for cost model
        SmallVector<std::tuple<CostModelFn, std::string, double>>
            costModelList = {
<<<<<<< HEAD
                {dynamicBufferizationCost, "dynamicBufferizationCost", 0.9},
=======
                // threshold 0 mean using static shape if possible
                {dynamicBufferizationCost, "dynamicBufferizationCost", 0},
>>>>>>> b5939768
                {workloadBalancedCost, "workloadBalancedCost", 1},
                {vectorRegEfficiencyCost, "vectorRegEfficiencyCost ", -1},
                {computationIntensityOnL2Cache, "computationIntensityOnL2Cache",
                 -1},
                {memoryConsumptionOnThreadCost, "memoryConsumptionOnThreadCost",
                 -1}};
        SmallVector<uint32_t> shape = {M, N, K};
        std::vector<MatmulConfig> configCandidates =
            prepareConfigCandidates(root, sysDesc, shape, givenInnermostBlock,
<<<<<<< HEAD
                                    allowUndivisibleInnerBlock);
=======
                                    allowIndivisibleInnerBlock);
>>>>>>> b5939768
        for (auto &&[fn, name, threshold] : costModelList)
          configCandidates = filterConfigByCostModel(
              configCandidates, linalgOp, shape, sysDesc, fn, 0.5, threshold);
        if (!configCandidates.empty())
          config = configCandidates[0];
      }

      LLVM_DEBUG(llvm::dbgs()
                 << "Final config\nNumThreads: " << sysDesc.getNumThreads()
                 << ", MatmulConfig: " << config << "\n");
    }
    hasConfig = true;
  }
<<<<<<< HEAD
=======

  assert(validateConfig(config) && "config is invalid");
>>>>>>> b5939768
  return config;
}
} // namespace gc
} // namespace mlir<|MERGE_RESOLUTION|>--- conflicted
+++ resolved
@@ -171,33 +171,12 @@
 
 // Bufferization may insert more memref.copy/brgemm cannot verify sucessfully
 // and fall back to linalg lower if the buffer is dynamic
-<<<<<<< HEAD
-=======
 // Bufferization may insert more memref.copy/brgemm cannot verify sucessfully
 // and fall back to linalg lower if the buffer is dynamic
->>>>>>> b5939768
 double dynamicBufferizationCost(linalg::LinalgOp &linalgOp,
                                 ArrayRef<uint32_t> shape,
                                 const MatmulConfig &config,
                                 CPUTargetDescriptionAnalysis &sysDesc) {
-<<<<<<< HEAD
-  uint32_t M = shape[0], N = shape[1];
-  double cost = 0;
-  double MCost =
-      (llvm::divideCeil(M / config.innerMostMBlock, config.MThreads) %
-               llvm::divideCeil(config.MBlock, config.innerMostMBlock) !=
-           0 ||
-       (M / config.innerMostMBlock % config.MThreads != 0 &&
-        config.MBlock != config.innerMostMBlock));
-  double NCost =
-      (llvm::divideCeil(N / config.innerMostNBlock, config.NThreads) %
-               llvm::divideCeil(config.NBlock, config.innerMostNBlock) !=
-           0 ||
-       (N / config.innerMostNBlock % config.NThreads != 0 &&
-        config.NBlock != config.innerMostNBlock));
-  cost = MCost + NCost;
-
-=======
   assert(validateConfig(config) && "config is invalid");
   assert(shape.size() >= 3 && "shape.size() should >= 3");
   uint32_t M = shape[0], N = shape[1];
@@ -217,7 +196,6 @@
                    (N / config.innerMostNBlock % config.NThreads != 0 &&
                     config.NBlock != config.innerMostNBlock);
   cost = MCost + NCost;
->>>>>>> b5939768
   return cost;
 }
 
@@ -264,17 +242,8 @@
 prepareConfigCandidates(Operation *root, CPUTargetDescriptionAnalysis &sysDesc,
                         ArrayRef<uint32_t> shape,
                         ArrayRef<uint32_t> givenInnermostBlock,
-<<<<<<< HEAD
-                        bool allowUndivisibleInnerblock = false) {
-  if (shape.size() < 3) {
-    LLVM_DEBUG(llvm::dbgs()
-               << "The shape is invalid, no candidate is generated\n");
-    return {};
-  }
-=======
                         bool allowIndivisibleInnerblock = false) {
   assert(shape.size() >= 3 && "shape.size() should >= 3");
->>>>>>> b5939768
   std::vector<MatmulConfig> configs;
   uint32_t threads = sysDesc.getNumThreads();
   std::vector<uint32_t> MThreadsCandidates =
@@ -320,21 +289,13 @@
           for (uint32_t innerMostMBlock : innerMostMBlockCandidates) {
             if (MBlock % innerMostMBlock != 0 ||
                 (shape[0] % innerMostMBlock != 0 &&
-<<<<<<< HEAD
-                 !allowUndivisibleInnerblock))
-=======
                  !allowIndivisibleInnerblock))
->>>>>>> b5939768
               continue;
             for (uint32_t NBlock : NBlockCandidates) {
               for (uint32_t innerMostNBlock : innerMostNBlockCandidates) {
                 if (NBlock % innerMostNBlock != 0 ||
                     (shape[1] % innerMostNBlock != 0 &&
-<<<<<<< HEAD
-                     !allowUndivisibleInnerblock))
-=======
                      !allowIndivisibleInnerblock))
->>>>>>> b5939768
                   continue;
                 for (uint32_t KBlock : KBlockCandidates) {
                   for (uint32_t innerMostKBlock : innerMostKBlockCandidates) {
@@ -343,11 +304,7 @@
                     if (KBlock % innerMostKBlock != 0 ||
                         ((shape[2] / KThreads % KBlock != 0 ||
                           shape[2] / KThreads % innerMostKBlock != 0) &&
-<<<<<<< HEAD
-                         !allowUndivisibleInnerblock))
-=======
                          !allowIndivisibleInnerblock))
->>>>>>> b5939768
                       continue;
                     if (getElementTypeOrSelf(root->getOperandTypes()[1])
                             .isBF16())
@@ -452,11 +409,7 @@
           K *= s;
       }
 
-<<<<<<< HEAD
-      // innermost Block, if the layout is blockied layout, the innermost block
-=======
       // innermost Block, if the layout is blocked layout, the innermost block
->>>>>>> b5939768
       // will derived from the layout directly
       uint32_t defaultBlock = 32;
       config.innerMostMBlock = M % defaultBlock == 0 ? defaultBlock : M;
@@ -507,12 +460,8 @@
         // TODO: Could add a weight or priority for cost model
         SmallVector<std::tuple<CostModelFn, std::string, double>>
             costModelList = {
-<<<<<<< HEAD
-                {dynamicBufferizationCost, "dynamicBufferizationCost", 0.9},
-=======
                 // threshold 0 mean using static shape if possible
                 {dynamicBufferizationCost, "dynamicBufferizationCost", 0},
->>>>>>> b5939768
                 {workloadBalancedCost, "workloadBalancedCost", 1},
                 {vectorRegEfficiencyCost, "vectorRegEfficiencyCost ", -1},
                 {computationIntensityOnL2Cache, "computationIntensityOnL2Cache",
@@ -522,11 +471,7 @@
         SmallVector<uint32_t> shape = {M, N, K};
         std::vector<MatmulConfig> configCandidates =
             prepareConfigCandidates(root, sysDesc, shape, givenInnermostBlock,
-<<<<<<< HEAD
-                                    allowUndivisibleInnerBlock);
-=======
                                     allowIndivisibleInnerBlock);
->>>>>>> b5939768
         for (auto &&[fn, name, threshold] : costModelList)
           configCandidates = filterConfigByCostModel(
               configCandidates, linalgOp, shape, sysDesc, fn, 0.5, threshold);
@@ -540,11 +485,8 @@
     }
     hasConfig = true;
   }
-<<<<<<< HEAD
-=======
 
   assert(validateConfig(config) && "config is invalid");
->>>>>>> b5939768
   return config;
 }
 } // namespace gc
