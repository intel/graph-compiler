--- conflicted
+++ resolved
@@ -218,20 +218,11 @@
 // Bufferization may insert more memref.copy/brgemm cannot verify sucessfully
 // and fall back to linalg lower if the buffer is dynamic
 double dynamicBufferizationCost(linalg::LinalgOp &linalgOp,
-<<<<<<< HEAD
                                 CostModelOption option) {
   auto config = option.cfg;
-  assert(validateConfig(config) && "config is invalid");
   assert(option.shape.size() >= 3 && "shape.size() should >= 3");
   uint32_t M = option.shape[0], N = option.shape[1];
 
-=======
-                                ArrayRef<uint32_t> shape,
-                                const MatmulConfig &config,
-                                CPUTargetDescriptionAnalysis &sysDesc) {
-  assert(shape.size() >= 3 && "shape.size() should >= 3");
-  uint32_t M = shape[0], N = shape[1];
->>>>>>> d7e952e8
   double cost = 0;
   uint32_t MNumBlockPerThread =
       llvm::divideCeil(M / config.innerMostMBlock, config.MThreads);
@@ -396,31 +387,8 @@
           for (uint32_t innerMostMBlock : innerMostMBlockCandidates) {
             for (uint32_t NBlock : NBlockCandidates) {
               for (uint32_t innerMostNBlock : innerMostNBlockCandidates) {
-<<<<<<< HEAD
-                if (NBlock % innerMostNBlock != 0 ||
-                    ((shape[1] % innerMostNBlock != 0) &&
-                     !allowIndivisibleInnerblock) ||
-                    (shape[1] % NThreads != 0 &&
-                     linalgx::isGenericPackedMatmulOp(
-                         root, linalgx::PackingType::VNNI_MM2D) &&
-                     NBlock != innerMostNBlock))
-                  continue;
                 for (uint32_t KBlock : KBlockCandidates) {
                   for (uint32_t innerMostKBlock : innerMostKBlockCandidates) {
-                    // Require K % KBlock == 0 as dynamic bs is not supported
-                    // now
-                    if (KBlock % innerMostKBlock != 0 ||
-                        ((shape[2] / KThreads % KBlock != 0 ||
-                          shape[2] / KThreads % innerMostKBlock != 0) &&
-                         !allowIndivisibleInnerblock))
-                      continue;
-                    if (getElementTypeOrSelf(root->getOperandTypes()[1])
-                            .isBF16())
-                      innerMostKBlock = (innerMostKBlock + innerMostKBlock % 2);
-=======
-                for (uint32_t KBlock : KBlockCandidates) {
-                  for (uint32_t innerMostKBlock : innerMostKBlockCandidates) {
->>>>>>> d7e952e8
                     MatmulConfig config{
                         MThreads,        NThreads,        KThreads,
                         MBlock,          NBlock,          KBlock,
