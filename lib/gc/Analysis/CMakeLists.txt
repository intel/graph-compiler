--- conflicted
+++ resolved
@@ -4,14 +4,8 @@
 
 gc_add_mlir_library(GcAnalysis
   TargetDescriptionAnalysis.cpp
-<<<<<<< HEAD
   DataFlow/ConstantSubgraphAnalyser.cpp
-
-  ADDITIONAL_HEADER_DIRS
-    ${PROJECT_SOURCE_DIR}/include/
-=======
   MatmulConfigAnalysis.cpp
->>>>>>> 8500551f
 
   DEPENDS
     GraphCompilerPassIncGen
