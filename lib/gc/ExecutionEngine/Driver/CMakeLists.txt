--- conflicted
+++ resolved
@@ -37,15 +37,7 @@
   LINK_LIBS PUBLIC
     ${MLIR_LINK_COMPONENTS}
     ${dialect_libs}
-<<<<<<< HEAD
-    ${conversion_libs} 
-    GCPasses
-    GCAnalysis
-    GCGPUPasses
-  )
-=======
     ${conversion_libs}
     ${GC_PASSES}
     GcAnalysis
-  )
->>>>>>> ca1373ee
+  )