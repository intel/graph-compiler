--- conflicted
+++ resolved
@@ -18,17 +18,9 @@
 #include <stdexcept>
 #include <vector>
 
-<<<<<<< HEAD
 #include "gc_utils.h"
 
 #define OCL_RUNTIME_EXPORT GC_DLL_EXPORT
-=======
-#ifdef _WIN32
-#define OCL_RUNTIME_EXPORT __declspec(dllexport)
-#else
-#define OCL_RUNTIME_EXPORT __attribute__((visibility("default")))
-#endif // _WIN32
->>>>>>> 96588570
 
 namespace {
 
