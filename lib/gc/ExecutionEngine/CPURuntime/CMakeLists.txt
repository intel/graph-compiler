--- conflicted
+++ resolved
@@ -3,14 +3,11 @@
 gc_add_mlir_library(GcCpuRuntime
     SHARED
     Parallel.cpp
-<<<<<<< HEAD
     MemoryPool.cpp
-=======
 
     LINK_LIBS PUBLIC
     GcInterface
 
->>>>>>> f5bde392
     EXCLUDE_FROM_LIBMLIR
 )
 
