//===-- DeepTileContractionNamedOp.cpp - DESC -------------------*- C++ -*-===//
//
// This file is licensed under the Apache License v2.0 with LLVM Exceptions.
// See https://llvm.org/LICENSE.txt for license information.
// SPDX-License-Identifier: Apache-2.0 WITH LLVM-exception
//
//===----------------------------------------------------------------------===//

#include "./Tiling.hpp"
#include "gc/Analysis/MatmulConfigAnalysis.h"
#include "gc/Dialect/Arith/Utils/EasyBuild.h"
#include "gc/Dialect/Linalgx/IR/LinalgxOps.h"
#include "gc/IR/EasyBuild.h"
#include "gc/IR/EasyBuildSCF.h"
#include "mlir/AsmParser/AsmParser.h"
#include "mlir/Dialect/Affine/IR/AffineOps.h"
#include "mlir/Dialect/Func/IR/FuncOps.h"
#include "mlir/Dialect/Linalg/IR/Linalg.h"
#include "mlir/Dialect/Linalg/Transforms/TilingInterfaceImpl.h"
#include "mlir/Dialect/Linalg/Transforms/Transforms.h"
#include "mlir/Dialect/Linalg/Utils/Utils.h"
#include "mlir/Dialect/SCF/IR/SCF.h"
#include "mlir/Dialect/SCF/Transforms/TileUsingInterface.h"
#include "mlir/Dialect/Tensor/Transforms/Transforms.h"
#include "mlir/Dialect/Utils/StaticValueUtils.h"
#include "mlir/IR/Builders.h"
#include "mlir/IR/Operation.h"
#include "mlir/IR/PatternMatch.h"
#include "mlir/IR/Region.h"
#include "mlir/IR/Visitors.h"
#include "mlir/Interfaces/DestinationStyleOpInterface.h"
#include "mlir/Interfaces/TilingInterface.h"
#include "mlir/Parser/Parser.h"
#include "mlir/Transforms/GreedyPatternRewriteDriver.h"

#include "gc/Transforms/Passes.h"

#include <llvm/Support/Debug.h>

#include <memory>

namespace mlir {
namespace gc {
#define GEN_PASS_DEF_DEEPTILECONTRACTIONNAMEDOP
#include "gc/Transforms/Passes.h.inc"

namespace {

static Value
tensorViewRankedTensor(RewriterBase &rewriter, RankedTensorType outTensorType,
                       Value value,
                       ArrayRef<int64_t> permutation = SmallVector<int64_t>{}) {
  // TODO: add support for plain layout transpose
  Value result, currentValue = value;
  auto loc = currentValue.getLoc();
  auto inTensorType = cast<RankedTensorType>(currentValue.getType());
  auto inShape = inTensorType.getShape();
  auto outShape = outTensorType.getShape();
  auto tensorElementType = inTensorType.getElementType();

  if (inShape == outShape) {
    return currentValue;
  }

  if (outTensorType.getNumDynamicDims() != inTensorType.getNumDynamicDims()) {
    SmallVector<int64_t> alignOutShape(outShape.begin(), outShape.end());
    if (outShape.size() < inShape.size()) {
      SmallVector<int64_t> oneVector(inShape.size() - outShape.size(), 1);
      alignOutShape.insert(alignOutShape.begin(), oneVector.begin(),
                           oneVector.end());
    } else {
      alignOutShape.erase(alignOutShape.begin(),
                          alignOutShape.begin() +
                              (outShape.size() - inShape.size()));
    }
    auto type = RankedTensorType::get(alignOutShape, tensorElementType);
    currentValue = rewriter.create<tensor::CastOp>(loc, type, currentValue);
    if (type == outTensorType) {
      return currentValue;
    }
  }

  if (outShape.size() < inShape.size()) {
    SmallVector<ReassociationIndices> reassocIndices;
    uint64_t outIdx = 0UL, inIdx = 0UL;
    while (inIdx < inShape.size() && outIdx < outShape.size()) {
      ReassociationIndices firstEntry;
      auto remaining = outShape[outIdx++];
      if (remaining == 1) {
        firstEntry.push_back(inIdx++);
        reassocIndices.push_back(firstEntry);
        continue;
      }
      while (remaining > 1) {
        remaining /= inShape[inIdx];
        firstEntry.push_back(inIdx++);
      }
      reassocIndices.push_back(firstEntry);
    }
    result = rewriter.create<tensor::CollapseShapeOp>(
        loc, outTensorType, currentValue, reassocIndices);
  } else if (outShape.size() > inShape.size()) {
    SmallVector<ReassociationIndices> reassocIndices;
    uint64_t outIdx = 0UL, inIdx = 0UL;
    while (outIdx < outShape.size() && inIdx < inShape.size()) {
      ReassociationIndices firstEntry;
      auto remaining = inShape[inIdx++];
      if (remaining == 1) {
        firstEntry.push_back(outIdx++);
        reassocIndices.push_back(firstEntry);
        continue;
      }
      while (remaining > 1) {
        remaining /= outShape[outIdx];
        firstEntry.push_back(outIdx++);
      }
      reassocIndices.push_back(firstEntry);
    }
    result = rewriter.create<tensor::ExpandShapeOp>(
        loc, outTensorType, currentValue, reassocIndices);
  } else {
    result = rewriter.create<tensor::CastOp>(loc, outTensorType, currentValue);
  }

  if (!permutation.empty()) {
    SmallVector<int64_t> transposeShape;
    for (auto idx : permutation) {
      transposeShape.push_back(outShape[idx]);
    }
    auto initOp = rewriter.create<tensor::EmptyOp>(loc, transposeShape,
                                                   tensorElementType);
    auto transposeOp = rewriter.create<linalg::TransposeOp>(
        loc, result, initOp->getResult(0), permutation);
    result = transposeOp->getResult(0);
  }
  return result;
}

bool isDummyLoop(LoopLikeOpInterface loop) {
  std::optional<int64_t> tripCount = mlir::constantTripCount(
      *loop.getSingleLowerBound(), *loop.getSingleUpperBound(),
      *loop.getSingleStep());
  if (tripCount) {
    return *tripCount == 1;
  }
  return false;
}

static void buildLinalgRegion(Operation *op, bool createTemporaryOp = false) {
  SmallVector<Type> argTypes;
  SmallVector<Location> argLocs;
  for (const Value &opOperand : op->getOperands()) {
    argTypes.push_back(getElementTypeOrSelf(opOperand.getType()));
    argLocs.push_back(opOperand.getLoc());
  }
  auto initSize = op->getResults().size();
  ImplicitLocOpBuilder b(op->getLoc(), op->getContext());
  Region &region = op->getRegion(0);
  Block *body = b.createBlock(&region, /*insertPt=*/{}, argTypes, argLocs);
  b.setInsertionPointToStart(body);
  if (createTemporaryOp) {
    auto argNum = body->getNumArguments();
    SmallVector<Value> vals;
    for (auto i = initSize; i > 0; i--) {
      vals.push_back(body->getArgument(argNum - i));
    }
    OpBuilder::InsertionGuard g(b);
    b.setInsertionPointToEnd(body);
    Location loc = b.getUnknownLoc();
    b.create<linalg::YieldOp>(loc, ValueRange(vals));
  } else {
    auto *dialect = static_cast<linalg::LinalgDialect *>(op->getDialect());
    linalg::LinalgDialect::RegionBuilderFunType fun =
        dialect->getRegionBuilder("linalg.matmul");
    fun(b, *body, op->getAttrs());
  }
}

struct DtypeLegalizeResult {
  Operation *linalgOp = nullptr;
  Operation *castOp = nullptr;
};

bool needToLegalizeDtype(linalg::LinalgOp linalgOp) {
  auto dataType =
      dyn_cast<mlir::RankedTensorType>(linalgOp.getDpsInputs()[0].getType())
          .getElementType();
  auto resultType =
      dyn_cast<mlir::RankedTensorType>(linalgOp.getDpsInits()[0].getType())
          .getElementType();
  return (dataType.isBF16() || dataType.isF16()) && dataType == resultType;
}

// Split a low precision matmul(bf16xbf16->bf16) to a combination
// matmul(bf16xbf16->f32) + cast(f32->bf16)
// if needFurtherFuse=true, a middle temporary linalgOp(bf16xbf16->(f32,bf16))
// will be created
static FailureOr<DtypeLegalizeResult>
matmulDtypeLegalize(RewriterBase &rewriter, Operation *op,
                    bool needCopyInit = true, bool needFurtherFuse = false) {
  auto linalgOp = dyn_cast<linalg::LinalgOp>(op);
  DtypeLegalizeResult result;
  if (!linalgOp)
    return failure();

  if (needToLegalizeDtype(linalgOp)) {
    rewriter.setInsertionPoint(linalgOp);
    IRMapping mapping;
    auto initOp = linalgOp.getDpsInits()[0].getDefiningOp();
    auto initValue = initOp->getResult(0);
    auto initType = cast<ShapedType>(initValue.getType());
    auto tensorShape = initType.getShape();
    SmallVector<OpFoldResult> mixedShape;
    for (auto i = 0UL; i < tensorShape.size(); i++) {
      if (initType.isDynamicDim(i)) {
        Value val =
            rewriter.create<tensor::DimOp>(linalgOp.getLoc(), initValue, i);
        mixedShape.push_back(val);
      } else {
        mixedShape.push_back(
            getAsIndexOpFoldResult(rewriter.getContext(), tensorShape[i]));
      }
    }
    Operation *currentOp;

    currentOp = rewriter.create<tensor::EmptyOp>(
        linalgOp.getLoc(), mixedShape, Float32Type::get(op->getContext()));
    if (needCopyInit) {
      currentOp = rewriter.create<linalg::CopyOp>(
          linalgOp.getLoc(), initOp->getResult(0), currentOp->getResult(0));
    }
    SmallVector<Value> newOperands = linalgOp->getOperands();
    auto oldInit = newOperands.back();
    newOperands.back() = currentOp->getResult(0);

    auto indexingMaps = linalgOp.getIndexingMapsArray();
    indexingMaps.push_back(indexingMaps.back());
    SmallVector<NamedAttribute> attrs(linalgOp->getAttrs());
    SmallVector<Type> types = {currentOp->getResult(0).getType()};
    if (needFurtherFuse) {
      auto segmentSize = rewriter.getNamedAttr(
          "operandSegmentSizes", rewriter.getDenseI32ArrayAttr({2, 2}));
      for (auto &attr : attrs) {
        if (attr.getName() == "indexing_maps")
          attr.setValue(rewriter.getAffineMapArrayAttr(indexingMaps));
        if (attr.getName() == "operandSegmentSizes")
          attr.setValue(segmentSize.getValue());
      }
      types.push_back(oldInit.getType());
      newOperands.push_back(oldInit);
    }
    OperationState state(linalgOp->getLoc(), linalgOp->getName(), newOperands,
                         types, attrs);
    state.addRegion();
    currentOp = rewriter.create(state);
    buildLinalgRegion(currentOp, needFurtherFuse);
    auto castOp = rewriter.create<linalg::CopyOp>(
        linalgOp.getLoc(), currentOp->getResult(0), initOp->getResult(0));
    result.linalgOp = currentOp;
    result.castOp = castOp;
  }

  return result;
}

static Operation *findParentFillOp(Value val) {
  SmallVector<StringRef> skipOpList = {"tensor.pack", "tensor.pad"};
  auto currentOp = val.getDefiningOp();
  while (currentOp &&
         llvm::find(skipOpList, currentOp->getName().getStringRef()) !=
             skipOpList.end() &&
         !isa<linalg::FillOp>(currentOp)) {
    currentOp = currentOp->getResult(0).getDefiningOp();
  }
  if (isa<linalg::FillOp>(currentOp)) {
    return currentOp;
  }

  return nullptr;
}

[[maybe_unused]] static LogicalResult
indexRolling(RewriterBase &b, Block *insertBlock, Location loc, Value v,
             Value rollingIdx, Value maximumRange, Value step) {
  OpBuilder::InsertionGuard guard(b);
  b.setInsertionPointToStart(insertBlock);
  mlir::easybuild::EasyBuilder eb{b, loc};
  auto vWraped = eb.wrap<mlir::easybuild::EBUnsigned>(v);
  auto rollingIdxWraped = eb.wrap<mlir::easybuild::EBUnsigned>(rollingIdx);
  auto stepWraped = eb.wrap<mlir::easybuild::EBUnsigned>(step);
  auto maximumRangeWraped = eb.wrap<mlir::easybuild::EBUnsigned>(step);
  auto newV = (vWraped + rollingIdxWraped) * stepWraped %
              (maximumRangeWraped / stepWraped * stepWraped);
  v.replaceAllUsesWith(newV);
  return failure();
}

static void getMatmulParallelDims(linalg::LinalgOp linalgOp,
                                  unsigned operandIdx,
                                  SmallVectorImpl<unsigned> &dims) {
  AffineMap map =
      linalgOp.getMatchingIndexingMap(linalgOp.getDpsInputOperand(operandIdx));
  SmallVector<mlir::utils::IteratorType> iteratorTypes =
      linalgOp.getIteratorTypesArray();

  ArrayRef<AffineExpr> results = map.getResults();
  for (auto dim : results) {
    auto dimExpr = dyn_cast<AffineDimExpr>(dim);
    if (dimExpr && iteratorTypes[dimExpr.getPosition()] ==
                       mlir::utils::IteratorType::parallel) {
      dims.push_back(dimExpr.getPosition());
    }
  }
}

static unsigned getOprandDim(linalg::LinalgOp &linalgOp, unsigned iteratorPos,
                             unsigned operandIdx) {
  Value Operand;
  unsigned dimPos;
  [[maybe_unused]] auto result =
      linalgOp.mapIterationSpaceDimToOperandDim(iteratorPos, Operand, dimPos);
  return linalgOp.getShape(linalgOp.getDpsInputOperand(operandIdx))[dimPos];
}

static void setStaticSizeForExtractSliceOp(RewriterBase &rewriter,
                                           Operation *op, bool isExtract,
                                           SmallVector<int64_t> size,
                                           int shrinDimNum = 0) {
  OpBuilder::InsertionGuard guard(rewriter);
  rewriter.setInsertionPoint(op);
  if (auto extractSlice = dyn_cast<tensor::ExtractSliceOp>(op)) {
    SmallVector<OpFoldResult> mixedOffsets = extractSlice.getMixedOffsets();
    SmallVector<OpFoldResult> mixedSizes = extractSlice.getMixedSizes();
    SmallVector<OpFoldResult> mixedStrides = extractSlice.getMixedStrides();
    for (auto i = 0UL; i < mixedSizes.size(); i++) {
      mixedSizes[i] = getAsIndexOpFoldResult(rewriter.getContext(), size[i]);
    }
    if (shrinDimNum > 0) {
      rewriter.replaceOpWithNewOp<tensor::ExtractSliceOp>(
          extractSlice,
          mlir::RankedTensorType::get(
              SmallVector<int64_t>(size.begin() + shrinDimNum, size.end()),
              extractSlice.getResult().getType().getElementType()),
          extractSlice.getSource(), mixedOffsets, mixedSizes, mixedStrides);
    } else {
      rewriter.replaceOpWithNewOp<tensor::ExtractSliceOp>(
          extractSlice, extractSlice.getSource(), mixedOffsets, mixedSizes,
          mixedStrides);
    }
  }
}

static void setStaticSizeForInsertSliceOp(RewriterBase &rewriter, Operation *op,
                                          Value source,
                                          SmallVector<int64_t> size) {
  OpBuilder::InsertionGuard guard(rewriter);
  rewriter.setInsertionPoint(op);
  if (auto insertSlice = dyn_cast<tensor::InsertSliceOp>(op)) {
    SmallVector<OpFoldResult> mixedOffsets = insertSlice.getMixedOffsets();
    SmallVector<OpFoldResult> mixedSizes = insertSlice.getMixedSizes();
    SmallVector<OpFoldResult> mixedStrides = insertSlice.getMixedStrides();
    for (auto i = 0UL; i < mixedSizes.size(); i++) {
      mixedSizes[i] = getAsIndexOpFoldResult(rewriter.getContext(), size[i]);
    }
    rewriter.replaceOpWithNewOp<tensor::InsertSliceOp>(
        insertSlice, source, insertSlice.getDest(), mixedOffsets, mixedSizes,
        mixedStrides);
  }
}

using InnermostFullResultCallBackFn = std::function<FailureOr<linalg::LinalgOp>(
    RewriterBase &rewriter, Location loc, linalg::LinalgOp linalgop)>;

using FinalReduceCallBackFn = std::function<FailureOr<linalg::LinalgOp>(
    RewriterBase &rewriter, Location loc,
    linalg::ForallReductionTilingResult result)>;

struct OuterLoopGenerationOption {
  enum LoopType { ForOp, ForallOp };
  SmallVector<SmallVector<size_t>> nestedTileSizes;
  SmallVector<LoopType> loopType;
  SmallVector<SmallVector<size_t>> loopDim;
  SmallVector<InnermostFullResultCallBackFn> innermostFullResultCallBacks;
  SmallVector<FinalReduceCallBackFn> finalReduceCallBacks;
  bool isPartialResult = false;
};

struct OuterLoopGenerationResult {
  /// Tiled operations that are generated during tiling. The order does not
  /// matter except the last op. The replacements are expected to be the results
  /// of the last op.
  SmallVector<Operation *> tiledOps;
  /// The `scf.for` operations that iterate over the tiles.
  SmallVector<LoopLikeOpInterface> loops;
  SmallVector<LoopLikeOpInterface> reductionLoops;
};

static FailureOr<OuterLoopGenerationResult>
generateOuterLoop(RewriterBase &b, linalg::LinalgOp linalgOp,
                  const OuterLoopGenerationOption &option) {
  // TODO: handle the return value
  OuterLoopGenerationResult result;
  auto nestedTileSizes = option.nestedTileSizes;
  auto loopType = option.loopType;
  auto loopDim = option.loopDim;
  SmallVector<mlir::utils::IteratorType> iteratorTypes =
      linalgOp.getIteratorTypesArray();

  if (loopType.size() != loopDim.size() ||
      loopDim.size() != nestedTileSizes.size()) {
    return b.notifyMatchFailure(
        linalgOp,
        "loopType, loopDim and nestedTileSizes should have the same size");
  }

  if (linalgOp.hasPureBufferSemantics())
    return b.notifyMatchFailure(
        linalgOp, "currentOp should not has pure buffer semantics");
  linalg::LinalgOp currentOp = linalgOp;

  bool hasFullResult = !option.isPartialResult;
  for (auto loopTypeIter : llvm::enumerate(loopType)) {
    auto [i, loopType] = loopTypeIter;
    auto currentDim = loopDim[i];
    auto currentTileSize = nestedTileSizes[i];
    if (loopType == OuterLoopGenerationOption::LoopType::ForOp) {
      for (auto [d, tile] : llvm::zip(currentDim, currentTileSize)) {
        scf::SCFTilingOptions tileOption;
        SmallVector<OpFoldResult> TileSizes(
            currentOp.getNumLoops(), getAsIndexOpFoldResult(b.getContext(), 0));
        TileSizes[d] = getAsIndexOpFoldResult(b.getContext(), tile);
        tileOption.setTileSizes(TileSizes);
        tileOption.setLoopType(scf::SCFTilingOptions::LoopType::ForOp);
        OpBuilder::InsertionGuard guard(b);
        b.setInsertionPoint(currentOp);
        if (iteratorTypes[d] == mlir::utils::IteratorType::reduction &&
            tile != 0 && hasFullResult) {
          for (const auto &fn : option.innermostFullResultCallBacks) {
            auto result = fn(b, currentOp.getLoc(), currentOp);
            if (succeeded(result)) {
              currentOp = *result;
            }
          }
          hasFullResult = false;
        }
        auto tilingResult = scf::tileUsingSCF(
            b, cast<TilingInterface>(currentOp.getOperation()), tileOption);
        if (failed(tilingResult))
          return failure();

        if (!isDummyLoop(tilingResult->loops.back())) {
          b.replaceOp(currentOp, tilingResult->replacements);
          currentOp = dyn_cast<linalg::LinalgOp>(tilingResult->tiledOps.back());
          if (iteratorTypes[d] == mlir::utils::IteratorType::reduction) {
            result.reductionLoops.push_back(tilingResult->loops.back());
          }
          result.loops.push_back(tilingResult->loops.back());
        }
      }
    } else if (loopType == OuterLoopGenerationOption::LoopType::ForallOp) {
      SmallVector<OpFoldResult> tileSizes(
          currentOp.getNumLoops(), getAsIndexOpFoldResult(b.getContext(), 0));
      SmallVector<OpFoldResult> threads(
          currentOp.getNumLoops(), getAsIndexOpFoldResult(b.getContext(), 0));
      SmallVector<unsigned> reductionDims;
      currentOp.getReductionDims(reductionDims);
      for (auto [d, tile] : llvm::zip(currentDim, currentTileSize)) {
        if (llvm::find(reductionDims, d) != reductionDims.end() &&
            !dyn_cast<PartialReductionOpInterface>(currentOp.getOperation()))
          tileSizes[d] = getAsIndexOpFoldResult(b.getContext(), 0);
        else
          tileSizes[d] = getAsIndexOpFoldResult(b.getContext(), tile);
      }
      SmallVector<Range> loopRanges =
          cast<TilingInterface>(currentOp.getOperation()).getIterationDomain(b);
      OpBuilder::InsertionGuard guard(b);
      b.setInsertionPoint(currentOp);
      if (auto partialInterface =
              dyn_cast<PartialReductionOpInterface>(currentOp.getOperation())) {
        for (auto [idx, tile] : llvm::enumerate(tileSizes)) {
          if (isConstantIntValue(tile, 0)) {
            tileSizes[idx] = loopRanges[idx].size;
          }
        }

        SmallVector<OpFoldResult> newParallelDims;
        for (auto i = 0UL; i < reductionDims.size(); i++) {
          newParallelDims.push_back(getAsIndexOpFoldResult(b.getContext(), i));
        }
        auto tilingResult = linalgX::tileAllUsingForall(
            b, cast<PartialReductionOpInterface>(currentOp.getOperation()), {},
            tileSizes, newParallelDims, std::nullopt);
        if (failed(tilingResult) &&
            tilingResult->parallelTiledOps.size() == 1UL)
          return failure();
        currentOp =
            dyn_cast<linalg::LinalgOp>(tilingResult->parallelTiledOps.back());
        if (!tilingResult->mergeOps.empty()) {
          for (const auto &fn : option.finalReduceCallBacks) {
            auto result = fn(b, currentOp.getLoc(), *tilingResult);
            if (succeeded(result)) {
              currentOp = *result;
            }
          }
        }
      } else if (auto tilingInterface =
                     cast<TilingInterface>(currentOp.getOperation())) {
        auto tilingResult = linalg::tileToForallOpUsingTileSizes(
            b, tilingInterface, tileSizes, std::nullopt);
        if (failed(tilingResult))
          return failure();
        b.replaceOp(currentOp, tilingResult->tileOp);
        currentOp = dyn_cast<linalg::LinalgOp>(tilingResult->tiledOp);
      }
    }
  }
  result.tiledOps.emplace_back(currentOp);
  return result;
}

/*
matmul(A, B) -> C
---------------->
forall([PM, PN, PK]: [MThreads, NThreads, KThreads]) {
    CSlice = [KThreads, PM * MOuterBlock: (PM + 1) * MOuterBlock,
     PN * NOuterBlock: (PN + 1) * NOuterBlock]
    ASlice = A[PM * MOuterBlock: (PM + 1) * MOuterBlock, PK * KOuterBlock * (PK
+ 1) * KOuterBlock]
    BSlice = B[PK * KOuterBlock * (PK + 1) * KOuterBlock, PN *
NOuterBlock: (PN + 1) * NOuterBlock] CSlice2 = CSlice[PK, PM * MOuterBlock: (PM
+ 1) * MOuterBlock, PN * NOuterBlock: (PN + 1) * NOuterBlock]
    MNumBlock = MOuterBlock / MBlock
    NNumBlock = NOuterBlock / NBlock
    KNumBlock = KOuterBlock / KBlovk
    for([om, on, ok]: [MNumBlock, NNumBlock, KNumBlock]) {
      ASlice2 = ASlice[om * MBlock: (om + 1) * MBlock, ok * KBlock: (ok + 1) *
KBlock]
      BSlice2 = BSlice[0, om * MBlock: (om + 1) * MBlock, ok * KBlock: (ok +
1) * KBlock]
      CSlice3 = CSlice2[0, om * MBlock: (om + 1) * MBlock, on * NBlock:
(on + 1) * NBlock] (init with 0 when ok == 0)
      MNumInnerBlock = MBlock / iim_block_
      ...
      for([im, in]: [MNumInnerBlock, NNumInnerBlock]) {
        ASlice3 = ASlice2[im * iim_block_: (im + 1) * iim_block_, :]
        BSlice3 = BSlice2[0, im * iim_block_: (im + 1) * iim_block_, :]
        CSlice4 = CSlice3[0, im * iim_block_: (im + 1) * iim_block_, in *
iin_block_: (in + 1) * iin_block_] (init with 0 when ok == 0)
        brgemm(bs=KNumInnerBlock, M=iim_block_, N=iin_block_, K=iik_block,
A=ASlice3, B=BSlice3, C=CSlice4, onlyUpdate=(ok!=0));
      }
    }
}
C = final_reduce(CSlice)
*/
struct deepTileMatmul : public OpInterfaceRewritePattern<linalg::LinalgOp> {
  using OpInterfaceRewritePattern<linalg::LinalgOp>::OpInterfaceRewritePattern;

  FailureOr<OuterLoopGenerationResult>
  outerLoopGeneration(RewriterBase &rewriter, linalg::LinalgOp linalgOp,
                      gc::MatmulConfig cfg, bool hasFillOp) const {
    SmallVector<unsigned> KDimPos, MDimPos, NDimPos;
    linalgOp.getReductionDims(KDimPos);
    getMatmulParallelDims(linalgOp, 0, MDimPos);
    getMatmulParallelDims(linalgOp, 1, NDimPos);

    OuterLoopGenerationOption option;
    auto iteratorTypes = linalgOp.getIteratorTypesArray();
    auto KFirstDim = getOprandDim(linalgOp, KDimPos[0], 1);
    auto MFirstDim = getOprandDim(linalgOp, MDimPos[0], 0);
    auto NFirstDim = getOprandDim(linalgOp, NDimPos[0], 1);
    auto KParallelBlockSize =
        KDimPos.size() > 1
            ? llvm::divideCeil(KFirstDim, cfg.KThreads)
            : llvm::divideCeil(llvm::divideCeil(KFirstDim, cfg.KBlock),
                               cfg.KThreads) *
                  cfg.KBlock;
    auto MParallelBlockSize =
        MDimPos.size() > 1
            ? llvm::divideCeil(MFirstDim, cfg.MThreads)
            : llvm::divideCeil(llvm::divideCeil(MFirstDim, cfg.MBlock),
                               cfg.MThreads) *
                  cfg.MBlock;
    auto NParallelBlockSize =
        NDimPos.size() > 1
            ? llvm::divideCeil(NFirstDim, cfg.NThreads)
            : llvm::divideCeil(llvm::divideCeil(NFirstDim, cfg.NBlock),
                               cfg.NThreads) *
                  cfg.NBlock;
    auto KOuterBlockSize = KDimPos.size() > 1
                               ? (cfg.KBlock - 1) / cfg.innerMostKBlock + 1
                               : cfg.KBlock;
    auto MOuterBlockSize = MDimPos.size() > 1
                               ? (cfg.MBlock - 1) / cfg.innerMostMBlock + 1
                               : cfg.MBlock;
    auto NOuterBlockSize = NDimPos.size() > 1
                               ? (cfg.NBlock - 1) / cfg.innerMostNBlock + 1
                               : cfg.NBlock;
    // Outer
    option.nestedTileSizes.emplace_back(SmallVector<size_t>{
        MParallelBlockSize, NParallelBlockSize, KParallelBlockSize});
    option.loopType.emplace_back(OuterLoopGenerationOption::LoopType::ForallOp);
    option.loopDim.emplace_back(
        SmallVector<size_t>{MDimPos[0], NDimPos[0], KDimPos[0]});
    // Middle
    for (auto [tile, dim] :
         llvm::zip(SmallVector<size_t>{MOuterBlockSize, NOuterBlockSize,
                                       KOuterBlockSize},
                   SmallVector<size_t>{MDimPos[0], NDimPos[0], KDimPos[0]})) {
      option.nestedTileSizes.emplace_back(SmallVector<size_t>{tile});
      option.loopType.emplace_back(OuterLoopGenerationOption::LoopType::ForOp);
      option.loopDim.emplace_back(SmallVector<size_t>{dim});
    }
    // Inner
    if (KDimPos.size() == 1) {
      option.nestedTileSizes.emplace_back(SmallVector<size_t>{cfg.KBlock});
      option.loopType.emplace_back(OuterLoopGenerationOption::LoopType::ForOp);
      option.loopDim.emplace_back(SmallVector<size_t>{KDimPos.back()});
    }
    if (MDimPos.size() == 1) {
      option.nestedTileSizes.emplace_back(
          SmallVector<size_t>{cfg.innerMostMBlock});
      option.loopType.emplace_back(OuterLoopGenerationOption::LoopType::ForOp);
      option.loopDim.emplace_back(SmallVector<size_t>{MDimPos.back()});
    }
    if (NDimPos.size() == 1) {
      option.nestedTileSizes.emplace_back(
          SmallVector<size_t>{cfg.innerMostNBlock});
      option.loopType.emplace_back(OuterLoopGenerationOption::LoopType::ForOp);
      option.loopDim.emplace_back(SmallVector<size_t>{NDimPos.back()});
    }
    for (auto dim = 0UL; dim < linalgOp.getNumLoops(); dim++) {
      if (dim != MDimPos.back() && dim != NDimPos.back() &&
          iteratorTypes[dim] != mlir::utils::IteratorType::reduction) {
        option.nestedTileSizes.emplace_back(SmallVector<size_t>{1});
        option.loopType.emplace_back(
            OuterLoopGenerationOption::LoopType::ForOp);
        option.loopDim.emplace_back(SmallVector<size_t>{dim});
      }
    }

    auto lowPrecisionCast =
        [&](RewriterBase &rewriter, Location loc,
            linalg::LinalgOp linalgop) -> FailureOr<linalg::LinalgOp> {
      auto legalizedResult = matmulDtypeLegalize(
          rewriter, linalgop.getOperation(), !hasFillOp, true);
      if (legalizedResult->castOp && legalizedResult->linalgOp) {
        auto linalgOp = legalizedResult->linalgOp;
        rewriter.replaceOp(linalgop,
                           linalgOp->getResult(linalgOp->getNumResults() - 1));
        return dyn_cast<linalg::LinalgOp>(linalgOp);
      }
      return failure();
    };
    option.innermostFullResultCallBacks.push_back(lowPrecisionCast);

    if (hasFillOp) {
      auto removeReduncantFill =
          [&](RewriterBase &rewriter, Location loc,
              const linalg::ForallReductionTilingResult &result)
          -> FailureOr<linalg::LinalgOp> {
        auto initValue = result.initialValues;
        if (initValue.size() == 1 &&
            isa<linalg::FillOp>(initValue[0].getDefiningOp())) {
          rewriter.replaceOp(initValue[0].getDefiningOp(),
                             dyn_cast<DestinationStyleOpInterface>(
                                 initValue[0].getDefiningOp())
                                 .getDpsInits()[0]);
        }
        return dyn_cast<linalg::LinalgOp>(result.parallelTiledOps.back());
      };
      option.finalReduceCallBacks.push_back(removeReduncantFill);
    }
    return generateOuterLoop(rewriter, linalgOp, option);
  }

  struct innerBodyGenerationOption {
    Operation *fillOp;
    bool needLowPrecisionCast;
    SmallVector<LoopLikeOpInterface> KLoopHandles;
  };

  LogicalResult innerBodyGeneration(RewriterBase &rewriter,
                                    linalg::LinalgOp originOp,
                                    linalg::LinalgOp currentOp,
                                    innerBodyGenerationOption &option) const {
    mlir::easybuild::EasyBuilder eb{rewriter, originOp.getLoc()};
    auto operandDimTypes = getOprandDimType(originOp);
    auto cfg = MatmulConfigAnalysis(originOp.getOperation()).getConfig();
    auto AShape = originOp.getShape(originOp.getDpsInputOperand(0));
    auto BShape = originOp.getShape(originOp.getDpsInputOperand(1));
    auto CShape = originOp.getShape(originOp.getDpsInitOperand(0));

    auto MDimNum = std::count_if((*operandDimTypes)[0].begin(),
                                 (*operandDimTypes)[0].end(),
                                 [](DimType d) { return d == DimType::M; });
    auto NDimNum = std::count_if((*operandDimTypes)[1].begin(),
                                 (*operandDimTypes)[1].end(),
                                 [](DimType d) { return d == DimType::N; });
    // TODO: support plain in/block out format
    SmallVector<int64_t> AInnermostDims, BInnermostDims, CInnermostDims;
    bool firstM = true, firstK = true, firstN = true;
    if (MDimNum > 1) {
      for (auto [idx, iter] : llvm::enumerate((*operandDimTypes)[0])) {
        if (iter == DimType::M && firstM) {
          AInnermostDims.push_back(1);
          firstM = false;
        } else if (iter == DimType::Batch) {
          AInnermostDims.push_back(1);
        } else if (iter == DimType::K && firstK) {
          AInnermostDims.push_back(cfg.KBlock / cfg.innerMostKBlock);
          firstK = false;
        } else {
          AInnermostDims.push_back(AShape[idx]);
        }
      }
      firstM = true;
      firstN = true;
      for (auto [idx, iter] : llvm::enumerate((*operandDimTypes)[2])) {
        if (iter == DimType::M && firstM) {
          CInnermostDims.push_back(1);
          firstM = false;
        } else if (iter == DimType::Batch) {
          CInnermostDims.push_back(1);
        } else if (iter == DimType::N && firstN) {
          CInnermostDims.push_back(1);
          firstN = false;
        } else {
          CInnermostDims.push_back(CShape[idx]);
        }
      }
    } else {
      AInnermostDims = SmallVector<int64_t>{cfg.innerMostMBlock,
                                            cfg.KBlock / cfg.innerMostKBlock *
                                                cfg.innerMostKBlock};
      CInnermostDims =
          SmallVector<int64_t>{cfg.innerMostMBlock, cfg.innerMostNBlock};
    }

    if (NDimNum > 1) {
      firstN = true;
      firstK = true;
      for (auto [idx, iter] : llvm::enumerate((*operandDimTypes)[1])) {
        if (iter == DimType::N && firstN) {
          BInnermostDims.push_back(1);
          firstN = false;
        } else if (iter == DimType::Batch) {
          BInnermostDims.push_back(1);
        } else if (iter == DimType::K && firstK) {
          BInnermostDims.push_back(cfg.KBlock / cfg.innerMostKBlock);
          firstK = false;
        } else {
          BInnermostDims.push_back(BShape[idx]);
        }
      }
    } else {
      BInnermostDims = SmallVector<int64_t>{cfg.KBlock / cfg.innerMostKBlock *
                                                cfg.innerMostKBlock,
                                            cfg.innerMostNBlock};
    }

    OpBuilder::InsertionGuard guard(rewriter);
    rewriter.setInsertionPoint(currentOp);
    auto dataType =
        dyn_cast<mlir::RankedTensorType>(currentOp.getDpsInputs()[0].getType())
            .getElementType();
    auto weightType =
        dyn_cast<mlir::RankedTensorType>(currentOp.getDpsInputs()[1].getType())
            .getElementType();
    auto resultType =
        dyn_cast<mlir::RankedTensorType>(currentOp.getDpsInits()[0].getType())
            .getElementType();

    // update the extractSlice to static size, replace it with
    // useBlockedLayout when
    setStaticSizeForExtractSliceOp(rewriter,
<<<<<<< HEAD
                                   currentOp.getDpsInits()[0].getDefiningOp(),
                                   true, CInnermostDims, MDimNum > 1 ? 2 : 0);
    setStaticSizeForExtractSliceOp(rewriter,
=======
>>>>>>> 597334f6
                                   currentOp.getDpsInputs()[1].getDefiningOp(),
                                   true, BInnermostDims, NDimNum > 1);
    setStaticSizeForExtractSliceOp(rewriter,
                                   currentOp.getDpsInputs()[0].getDefiningOp(),
                                   true, AInnermostDims, MDimNum > 1);
<<<<<<< HEAD
    setStaticSizeForExtractSliceOp(rewriter,
                                   currentOp.getDpsInits()[1].getDefiningOp(),
                                   true, CInnermostDims, MDimNum > 1 ? 2 : 0);
=======
    for (auto init : currentOp.getDpsInits()) {
      setStaticSizeForExtractSliceOp(rewriter, init.getDefiningOp(), true,
                                     CInnermostDims, MDimNum > 1 ? 2 : 0);
    }
>>>>>>> 597334f6

    // View the tensor to brgemm required format
    Value dataOprand = tensorViewRankedTensor(
        rewriter,
        mlir::RankedTensorType::get(
            MDimNum > 1 ? SmallVector<int64_t>(AInnermostDims.begin() + 1,
                                               AInnermostDims.end())
                        : SmallVector<int64_t>{cfg.innerMostMBlock,
                                               cfg.KBlock / cfg.innerMostKBlock,
                                               cfg.innerMostKBlock},
            dataType),
        currentOp.getDpsInputs()[0],
        MDimNum == 1 ? SmallVector<int64_t>{1, 0, 2} : SmallVector<int64_t>{});
    Value weightOprand = tensorViewRankedTensor(
        rewriter,
        mlir::RankedTensorType::get(
            NDimNum > 1 ? SmallVector<int64_t>(BInnermostDims.begin() + 1,
                                               BInnermostDims.end())
                        : SmallVector<int64_t>{cfg.KBlock / cfg.innerMostKBlock,
                                               cfg.innerMostKBlock,
                                               cfg.innerMostNBlock},
            weightType),
        currentOp.getDpsInputs()[1]);
    Value resultOprand = tensorViewRankedTensor(
        rewriter,
        mlir::RankedTensorType::get(
            SmallVector<int64_t>(CInnermostDims.begin() + (MDimNum > 1 ? 2 : 0),
                                 CInnermostDims.end()),
            resultType),
        currentOp.getDpsInits()[0]);
    // Create the brgemm op and replace the origin linalg op
    linalg::LinalgOp matmul;
    if (dyn_cast<mlir::RankedTensorType>(weightOprand.getType())
            .getShape()
            .size() == 3) {
      matmul = rewriter.create<linalg::BatchReduceMatmulOp>(
          resultOprand.getLoc(), resultOprand.getType(),
          ValueRange{dataOprand, weightOprand}, resultOprand);
    } else {
      matmul = rewriter.create<linalgx::BatchReduceMatmulVnniOp>(
          resultOprand.getLoc(), resultOprand.getType(),
          ValueRange{dataOprand, weightOprand}, resultOprand);
    }
    Value result = matmul.getOperation()->getResult(0);

    // Insert the result back to the original tensor
    for (Operation *user : currentOp->getResult(0).getUsers()) {
      setStaticSizeForInsertSliceOp(rewriter, user, result, CInnermostDims);
    }

    if (option.needLowPrecisionCast) {
      rewriter.setInsertionPointAfter(currentOp);
      auto cond = eb(true);
      for (auto loop : option.KLoopHandles) {
        auto induceVar =
            eb.wrap<mlir::easybuild::EBUnsigned>(*loop.getSingleInductionVar());
        auto upBound =
            eb.wrap<mlir::easybuild::EBUnsigned>(*loop.getSingleUpperBound());
        auto step = eb.wrap<mlir::easybuild::EBUnsigned>(*loop.getSingleStep());
        auto currentCond = (induceVar + step) >= upBound;
        cond = cond & currentCond;
      }
      EB_scf_if(cond, {currentOp.getDpsInits().back().getType()}) {
        auto castOp = rewriter.create<linalg::CopyOp>(
            matmul.getLoc(), matmul->getResult(0),
            currentOp.getDpsInits().back());
        eb.yield(castOp->getResult(0));
      }
      EB_else { eb.yield(currentOp.getDpsInits().back()); }
      auto ifOp = eb.getLastOperaion();
      // set static size for the insertSliceOp of copyOp
      for (Operation *user : currentOp->getResult(1).getUsers()) {
        setStaticSizeForInsertSliceOp(rewriter, user, ifOp->getResult(0),
                                      CInnermostDims);
      }
      rewriter.replaceOp(currentOp, {matmul->getResult(0), ifOp->getResult(0)});
    } else {
      rewriter.replaceOp(currentOp, matmul->getResult(0));
    }
    currentOp = matmul;
    // Fuse the fill op to the innermost body
    if (auto fillOp = llvm::dyn_cast_or_null<linalg::FillOp>(option.fillOp)) {
      auto fillValue = fillOp.getDpsInputs()[0];
      if (cfg.KThreads <= 1) {
        // if use k slicing, the fill op is still need to be kept for the reduce
        // init
        rewriter.replaceOp(fillOp, fillOp.getDpsInits()[0]);
      }

      rewriter.setInsertionPointAfter(currentOp);
      auto cond = eb(true);
      for (auto loop : option.KLoopHandles) {
        auto induceVar = eb.wrap<mlir::easybuild::EBUnsigned>(
            loop.getLoopRegions().front()->front().getArgument(0));
        auto currentCond = induceVar == eb.toIndex(0);
        cond = cond & currentCond;
      }
      EB_scf_if(cond, {currentOp.getDpsInits()[0].getType()}) {
        auto fillOp = rewriter.create<linalg::FillOp>(
            currentOp->getLoc(), fillValue, currentOp.getDpsInits()[0]);
        IRMapping mapping;
        mapping.map(currentOp.getDpsInits()[0], fillOp.getResult(0));
        auto res = rewriter.clone(*(currentOp.getOperation()), mapping);
        eb.yield(res->getResult(0));
      }
      EB_else {
        auto res = rewriter.clone(*(currentOp.getOperation()));
        eb.yield(res->getResult(0));
      }
      auto ifOp = eb.getLastOperaion();
      rewriter.replaceOp(currentOp, ifOp);
    }
    return success();
  }

  bool checkLinalgMatmulType(linalg::LinalgOp linalgOp) const {
    return llvm::isa<linalg::MatmulOp>(linalgOp) ||
           llvm::isa<linalgx::Mm2DVnniOp>(linalgOp) ||
           llvm::isa<linalgx::Mm4DVnniOp>(linalgOp) ||
           llvm::isa<linalgx::MultiBatchMatmulOp>(linalgOp) ||
           llvm::isa<linalg::BatchMatmulOp>(linalgOp);
  }

  LogicalResult matchAndRewrite(linalg::LinalgOp linalgOp,
                                PatternRewriter &rewriter) const override {
    if (!checkLinalgMatmulType(linalgOp))
      return failure();
    if (linalgOp.hasPureBufferSemantics())
      return failure();

    if (linalgOp.getOperation()->getParentOfType<scf::ForallOp>() ||
        !linalgOp || linalgOp.getNumDpsInputs() != 2)
      return failure();

    OpBuilder::InsertionGuard guard(rewriter);
    rewriter.setInsertionPoint(linalgOp);
    linalg::LinalgOp originOp =
        dyn_cast<linalg::LinalgOp>(*rewriter.clone(*(linalgOp.getOperation())));
    Operation *fillOp = findParentFillOp(linalgOp.getDpsInits()[0]);

    // Step 1. Split matmul(bf16xbf16->bf16) to matmul(bf16xbf16->f32) +
    // cast(f32->bf16) if K slicing is needed
    auto cfg = MatmulConfigAnalysis(originOp.getOperation()).getConfig();
    linalgOp = *linalg::generalizeNamedOp(rewriter, linalgOp);
    bool needLowPrecisionCast = needToLegalizeDtype(linalgOp);
    if (cfg.KThreads > 1) {
      auto result = matmulDtypeLegalize(rewriter, linalgOp.getOperation());
      if (result->castOp && result->linalgOp) {
        rewriter.replaceOp(linalgOp, result->castOp);
        linalgOp = dyn_cast<linalg::LinalgOp>(result->linalgOp);
      }
      needLowPrecisionCast = false;
    }

    // Step 2. Outer loop generation
    auto outerLoopResult = outerLoopGeneration(rewriter, linalgOp, cfg,
                                               isa<linalg::FillOp>(fillOp));
    if (failed(outerLoopResult)) {
      return failure();
    }
    linalgOp = dyn_cast<linalg::LinalgOp>(outerLoopResult->tiledOps.back());

    // Step 3 generate inner loop body, convert the linalg.generic to brgemm
    auto option = innerBodyGenerationOption{fillOp, needLowPrecisionCast,
                                            outerLoopResult->reductionLoops};

    if (failed(innerBodyGeneration(rewriter, originOp, linalgOp, option))) {
      return failure();
    }
    rewriter.eraseOp(originOp);
    return success();
  }
};

struct DeepTileContractionNamedOp
    : public impl::DeepTileContractionNamedOpBase<DeepTileContractionNamedOp> {
public:
  void runOnOperation() final {
    auto &ctx = getContext();
    IRRewriter rewriter(&ctx);
    RewritePatternSet patterns(&ctx);

    patterns.add<deepTileMatmul>(patterns.getContext());
    linalg::populateLinalgTilingCanonicalizationPatterns(patterns);
    linalg::ControlDropUnitDims options;
    options.rankReductionStrategy =
        linalg::ControlDropUnitDims::RankReductionStrategy::ExtractInsertSlice;
    linalg::populateFoldUnitExtentDimsPatterns(patterns, options);
    tensor::populateMergeConsecutiveInsertExtractSlicePatterns(patterns);

    for (auto *dialect : ctx.getLoadedDialects())
      dialect->getCanonicalizationPatterns(patterns);
    for (RegisteredOperationName op : ctx.getRegisteredOperations())
      op.getCanonicalizationPatterns(patterns, &ctx);
    if (failed(applyPatternsAndFoldGreedily(getOperation(),
                                            std::move(patterns)))) {
      return signalPassFailure();
    }
  }
};

} // namespace
} // namespace gc
} // namespace mlir<|MERGE_RESOLUTION|>--- conflicted
+++ resolved
@@ -774,27 +774,15 @@
     // update the extractSlice to static size, replace it with
     // useBlockedLayout when
     setStaticSizeForExtractSliceOp(rewriter,
-<<<<<<< HEAD
-                                   currentOp.getDpsInits()[0].getDefiningOp(),
-                                   true, CInnermostDims, MDimNum > 1 ? 2 : 0);
-    setStaticSizeForExtractSliceOp(rewriter,
-=======
->>>>>>> 597334f6
                                    currentOp.getDpsInputs()[1].getDefiningOp(),
                                    true, BInnermostDims, NDimNum > 1);
     setStaticSizeForExtractSliceOp(rewriter,
                                    currentOp.getDpsInputs()[0].getDefiningOp(),
                                    true, AInnermostDims, MDimNum > 1);
-<<<<<<< HEAD
-    setStaticSizeForExtractSliceOp(rewriter,
-                                   currentOp.getDpsInits()[1].getDefiningOp(),
-                                   true, CInnermostDims, MDimNum > 1 ? 2 : 0);
-=======
     for (auto init : currentOp.getDpsInits()) {
       setStaticSizeForExtractSliceOp(rewriter, init.getDefiningOp(), true,
                                      CInnermostDims, MDimNum > 1 ? 2 : 0);
     }
->>>>>>> 597334f6
 
     // View the tensor to brgemm required format
     Value dataOprand = tensorViewRankedTensor(
