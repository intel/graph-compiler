//===-- ConvertLinalgToMicrokernel.cpp - Linalg To Microkernel --*- C++ -*-===//
//
// This file is licensed under the Apache License v2.0 with LLVM Exceptions.
// See https://llvm.org/LICENSE.txt for license information.
// SPDX-License-Identifier: Apache-2.0 WITH LLVM-exception
//
//===----------------------------------------------------------------------===//

#include "mlir/IR/AffineExprVisitor.h"
#include "mlir/IR/AffineMap.h"
#include "llvm/ADT/SetOperations.h"
#include "llvm/ADT/SmallBitVector.h"
#include "llvm/ADT/SmallVector.h"

#include "mlir/Dialect/Func/IR/FuncOps.h"
#include "mlir/Dialect/Linalg/IR/Linalg.h"
#include "mlir/Dialect/Linalg/Utils/Utils.h"
#include "mlir/Dialect/Tensor/IR/Tensor.h"
#include "mlir/IR/PatternMatch.h"
#include "mlir/Rewrite/FrozenRewritePatternSet.h"
#include "mlir/Support/LogicalResult.h"
#include "mlir/Transforms/GreedyPatternRewriteDriver.h"

<<<<<<< HEAD
#include "gc/Dialect/Linalgx/LinalgxOps.h"
=======
>>>>>>> be1bcb92
#include "gc/Dialect/Linalgx/Utils.h"
#include "gc/Transforms/Microkernel/MicrokernelPasses.h"
#include "gc/Transforms/Utils/StructuredOpMatcher.h"
#include "gc/Transforms/Utils/ValueUtils.h"

namespace mlir::microkernel {
#define GEN_PASS_DEF_CONVERTLINALGTOMICROKERNEL
#include "gc/Transforms/Microkernel/MicrokernelPasses.h.inc"

#define DEBUG_TYPE "convert-linalg-to-microkernel"

struct BrgemmDims {
  int64_t batchDimA;
  int64_t leadingDimA;
  int64_t minorDimA;

  int64_t batchDimB;
  int64_t leadingDimB;
  int64_t minorDimB;

  BrgemmDims() = default;
  BrgemmDims(int64_t bdA, int64_t ldA, int64_t mdA, int64_t bdB, int64_t ldB,
             int64_t mdB)
      : batchDimA(bdA), leadingDimA(ldA), minorDimA(mdA), batchDimB(bdB),
        leadingDimB(ldB), minorDimB(mdB) {}
};

FailureOr<linalg::ContractionDimensions>
customInferContractionDims(linalg::LinalgOp linalgOp) {
  auto dims = linalg::inferContractionDims(linalgOp);
  if (failed(dims))
    return failure();
<<<<<<< HEAD
  if (llvm::isa<linalgx::BatchReduceMatmulVnniOp>(linalgOp) ||
      linalgx::isGenericPackedMatmulOp(linalgOp.getOperation(),
=======
  if (linalgx::isGenericPackedMatmulOp(linalgOp,
>>>>>>> be1bcb92
                                       linalgx::PackingType::VNNI_BRMM3D)) {
    // For VnniOp, the K reduction dims (dim index 3 & 4) cannot be infered by
    // linalg utils because they form complex affine in operand A; Manually add
    // them here
    dims->k.push_back(3);
    dims->k.push_back(4);
  }
  return dims;
}

static bool isMatchingAffineResult(linalg::LinalgOp linalgOp, AffineExpr expr,
                                   ArrayRef<unsigned> dimPos) {
  // Expecting dimPos.size() == 1 for normal dim and == 2 for vnni dim
  if (dimPos.size() > 2)
    return false;

  auto firstDim = getAffineDimExpr(dimPos[0], linalgOp.getContext());
  if (dimPos.size() == 1)
    return firstDim == expr;

  // If not regular dim affine, check for VNNI format K affine
  auto secondKPosDim = getAffineDimExpr(dimPos[1], linalgOp.getContext());
  // An K affine result for VNNI should be this format:
  // d{kPos[0]} * s{kPos[1]} + d{kPos[1]} (k0 * K_vnni + k1)
  auto add = dyn_cast<AffineBinaryOpExpr>(expr);
  if (!add)
    return false;
  if (add.getKind() != AffineExprKind::Add)
    return false;
  auto lhs = add.getLHS();
  auto rhs = add.getRHS();
  if (rhs != secondKPosDim)
    return false;
  auto mul = dyn_cast<AffineBinaryOpExpr>(lhs);
  if (!mul || mul.getKind() != AffineExprKind::Mul || mul.getLHS() != firstDim)
    return false;

  auto cst_affine = dyn_cast<AffineConstantExpr>(mul.getRHS());
  return cst_affine &&
         (cst_affine.getValue() == 2 || cst_affine.getValue() == 4);
}

// Return the position of linalg loop `dim` in the domain of `operand`.
static std::optional<unsigned> getPosInDomain(ArrayRef<unsigned> dimPos,
                                              OpOperand *operand,
                                              linalg::LinalgOp linalgOp) {
  assert(operand->getOwner() == linalgOp);
  auto map = linalgOp.getMatchingIndexingMap(operand);
  for (unsigned i = 0, numResults = map.getNumResults(); i < numResults; i++) {
    if (isMatchingAffineResult(linalgOp, map.getResult(i), dimPos))
      return i;
  }
  return std::nullopt;
}

static FailureOr<BrgemmDims> inferBrgemmDims(linalg::LinalgOp linalgOp) {
  using namespace mlir::structured_match;
  auto validBrgemmMatcher = StructuredOpMatcher::make<linalg::LinalgOp>()
                                .output(MatchAll(), HasStaticShape())
                                .input(MatchAll(), HasStaticShape())
                                .operation(NumOfLoops(GreaterThanOrEqualTo(3)));
  if (!validBrgemmMatcher.match(linalgOp))
    return failure();

  auto contractionDims = customInferContractionDims(linalgOp);
  if (failed(contractionDims)) {
    LLVM_DEBUG(llvm::dbgs() << "[checkStructure] Not a valid contraction\n");
    return failure();
  }
  if (contractionDims->m.size() != 1 || contractionDims->n.size() != 1 ||
      // batch-reduce dim for BRGEMM should be identified as one of k dim
      // including VNNI & non-VNNI cases
      (contractionDims->k.size() != 2 && contractionDims->k.size() != 3) ||
      !contractionDims->batch.empty()) {
    LLVM_DEBUG(llvm::dbgs() << "[checkStructure] Wrong dimensions\n");
    LLVM_DEBUG(llvm::dbgs()
               << "[checkStructure] " << contractionDims->m.size() << " "
               << contractionDims->n.size() << " " << contractionDims->k.size()
               << " " << contractionDims->batch.size() << "\n");
    return failure();
  }
  unsigned classifiedLoops =
      contractionDims->m.size() + contractionDims->n.size() +
      contractionDims->k.size() + contractionDims->batch.size();
  if (linalgOp.getNumLoops() != classifiedLoops) {
    LLVM_DEBUG(llvm::dbgs()
               << "[checkStructure] Not all loops are classified\n");
    return failure();
  }

  unsigned mAffinePos = contractionDims->m[0];
  unsigned nAffinePos = contractionDims->n[0];
  // contractionDims.k could be of 2 cases:
  //     1. dims.k.size() == 2: non-VNNI, K = dims.k[1]
  //     2. dims.k.size() == 3: VNNI, K = dims.k[1] * dims.k[2]
  unsigned batchAffinePos = contractionDims->k.front();
  SmallVector<unsigned, 2> kAffinePos;
  if (contractionDims->k.size() == 2)
    kAffinePos = {contractionDims->k[1]};
  else if (contractionDims->k.size() == 3)
    kAffinePos = {contractionDims->k[1], contractionDims->k[2]};
  else
    return failure();

  OpOperand *operandA = linalgOp.getDpsInputOperands()[0];
  OpOperand *operandB = linalgOp.getDpsInputOperands()[1];
  Type operandBElemType = getElementTypeOrSelf(operandB->get());
  if (operandBElemType.isF32()) {
    if (kAffinePos.size() == 2) {
      LLVM_DEBUG(llvm::dbgs() << "[checkStructure] Wrong dimensions for input "
                                 "B, should be non-VNNI\n");
      return failure();
    }
  } else {
    if (kAffinePos.size() == 1) {
      LLVM_DEBUG(llvm::dbgs() << "[checkStructure] Wrong dimensions for input "
                                 "B, should be VNNI\n");
      return failure();
    }
  }

  LLVM_DEBUG(llvm::dbgs() << "[inferBrgemmDims] Candidate dims: "
                          << "\n");
  LLVM_DEBUG(llvm::dbgs() << "[inferBrgemmDims] m pos in affine: " << mAffinePos
                          << "\n");
  LLVM_DEBUG(llvm::dbgs() << "[inferBrgemmDims] n pos in affine: " << nAffinePos
                          << "\n");
  for (auto kp : kAffinePos)
    LLVM_DEBUG(llvm::dbgs()
               << "[inferBrgemmDims] k pos in affine: " << kp << "\n");
  LLVM_DEBUG(llvm::dbgs() << "[inferBrgemmDims] batch pos in affine: "
                          << batchAffinePos << "\n");

  BrgemmDims brgemmDims;

#define CHECK_GET_POS_IN_DOMAIN(dim, dimPos, operand)                          \
  pos = getPosInDomain(dimPos, operand, linalgOp);                             \
  if (!pos) {                                                                  \
    LLVM_DEBUG(llvm::dbgs() << "Cannot find position in domain for operand: "  \
                            << (operand) << "\n");                             \
    return failure();                                                          \
  }                                                                            \
  (dim) = *pos;

  std::optional<unsigned> pos = std::nullopt;
  // A(batch, m, k)
  CHECK_GET_POS_IN_DOMAIN(brgemmDims.batchDimA, batchAffinePos, operandA);
  CHECK_GET_POS_IN_DOMAIN(brgemmDims.leadingDimA, {mAffinePos}, operandA);
  CHECK_GET_POS_IN_DOMAIN(brgemmDims.minorDimA, kAffinePos, operandA);
  // B(batch, k, n) or B(batch, k/vnni_step, n, vnni_step)
  // note: B does not use VNNI format K affine
  CHECK_GET_POS_IN_DOMAIN(brgemmDims.batchDimB, batchAffinePos, operandB);
  CHECK_GET_POS_IN_DOMAIN(brgemmDims.leadingDimB, {kAffinePos[0]}, operandB);
  CHECK_GET_POS_IN_DOMAIN(brgemmDims.minorDimB, {nAffinePos}, operandB);
  // C(m, n)
  // Currently C dims are useless, no need to set

#undef CHECK_GET_POS_IN_DOMAIN

  LLVM_DEBUG(llvm::dbgs() << "[inferBrgemmDims] A batch dim: "
                          << brgemmDims.batchDimA
                          << ", A leading dim: " << brgemmDims.leadingDimA
                          << ", A minor dim: " << brgemmDims.minorDimA
                          << "; B batch dim: " << brgemmDims.batchDimB
                          << ", B leading dim: " << brgemmDims.leadingDimB
                          << ", B minor dim: " << brgemmDims.minorDimB << "\n");
  return brgemmDims;
}

template <typename SrcBrmmOpTy>
static FailureOr<linalg::TransposeOp> getFusibleTranspose(SrcBrmmOpTy brmmOp,
                                                          Value buffer) {
  auto defOp = buffer.getDefiningOp();
  auto transOp = dyn_cast_or_null<linalg::TransposeOp>(defOp);
  if (!transOp)
    return failure();

  using one_t = std::integral_constant<size_t, 1>;
  using two_t = std::integral_constant<size_t, 2>;
  constexpr size_t lastDimOffsetA = 1;
  constexpr size_t lastDimOffsetB = std::conditional<
      std::is_same<SrcBrmmOpTy, linalg::BatchReduceMatmulOp>::value, one_t,
      two_t>::type::value;
  size_t lastDimOffset =
      buffer == brmmOp.getInputs()[0] ? lastDimOffsetA : lastDimOffsetB;

  ArrayRef<int64_t> permutation = transOp.getPermutation();
  bool lastDimContigious = true;
  // Last dim can't not be permuted if we want to incorporate the
  // transpose, because BRGEMM requires last dim to be contigious.
  // For VNNI, it requires the last two dims to be non-permutedi
  for (size_t idx = permutation.size() - lastDimOffset;
       idx < permutation.size(); idx++)
    lastDimContigious = lastDimContigious && (permutation[idx] == long(idx));

  if (lastDimContigious)
    return transOp;
  return failure();
}

// Replace linalgOp with corresponding microkernel Op
static void replaceOpWithMicrokernelOp(PatternRewriter &rewriter,
                                       linalg::LinalgOp linalgOp,
                                       const BrgemmDims &dims,
                                       const DenseMap<Value, Value> &replaceMap,
                                       bool isInitOutput) {
  OpBuilder::InsertionGuard guard(rewriter);

  DenseI64ArrayAttr batchDims = DenseI64ArrayAttr::get(
      rewriter.getContext(), ArrayRef<int64_t>{dims.batchDimA, dims.batchDimB});
  DenseI64ArrayAttr leadingDims = DenseI64ArrayAttr::get(
      rewriter.getContext(),
      ArrayRef<int64_t>{dims.leadingDimA, dims.leadingDimB});

  SmallVector<Attribute> brgemmFlags;
  if (isInitOutput) {
    brgemmFlags.push_back(microkernel::BrgemmFlagsAttr::get(
        rewriter.getContext(), microkernel::BrgemmFlags::BETA_0));
  }
  auto flags = rewriter.getArrayAttr(brgemmFlags);

  Value operandA = linalgOp.getDpsInputOperands()[0]->get();
  Value operandB = linalgOp.getDpsInputOperands()[1]->get();
  Value operandC = linalgOp.getDpsInitsMutable()[0].get();

  SmallVector<Value> inputs{operandA, operandB};
  auto brgemmOp = rewriter.replaceOpWithNewOp<microkernel::BrgemmOp>(
      linalgOp, operandC.getType(), inputs, operandC, batchDims, leadingDims,
      flags);
  // Replace operands according to fusion
  rewriter.modifyOpInPlace(brgemmOp, [&]() {
    for (const auto &pair : replaceMap)
      brgemmOp->replaceUsesOfWith(pair.first, pair.second);
  });
}

static bool isZeroArithConstant(arith::ConstantOp op) {
  if (!op)
    return false;

  if (auto intAttr = llvm::dyn_cast<IntegerAttr>(op.getValue())) {
    if (intAttr.getInt() != 0)
      return false;
  } else if (auto floatAttr = llvm::dyn_cast<FloatAttr>(op.getValue())) {
    if (!floatAttr.getValue().isZero())
      return false;
  } else
    return false;

  return true;
}

template <typename ContractionOp>
static std::pair<bool, bool>
checkFusibleTransposeOp(BrgemmDims &brgemmDims,
                        DenseMap<Value, Value> &replaceMap, ContractionOp op) {
  // Check for fusible linalg::TransposeOp on operand A & B
  Value operandA = op.getDpsInputOperands()[0]->get();
  Value operandB = op.getDpsInputOperands()[1]->get();
  auto fusibleTransA = getFusibleTranspose(op, operandA);
  auto fusibleTransB = getFusibleTranspose(op, operandB);
  // Presumably minorDims are last dims and not permutated, so no need to
  // transform them
  if (!failed(fusibleTransA)) {
    ArrayRef<int64_t> permutation = fusibleTransA->getPermutation();
    brgemmDims.batchDimA = permutation[brgemmDims.batchDimA];
    brgemmDims.leadingDimA = permutation[brgemmDims.leadingDimA];
    replaceMap[fusibleTransA->getResult()[0]] = fusibleTransA->getInput();
  }
  if (!failed(fusibleTransB)) {
    ArrayRef<int64_t> permutation = fusibleTransB->getPermutation();
    brgemmDims.batchDimB = permutation[brgemmDims.batchDimB];
    brgemmDims.leadingDimB = permutation[brgemmDims.leadingDimB];
    replaceMap[fusibleTransB->getResult()[0]] = fusibleTransB->getInput();
  }
  return {!failed(fusibleTransA), !failed(fusibleTransB)};
}

template <typename ContractionOp>
static bool checkFusibleFillOp(DenseMap<Value, Value> &replaceMap,
                               ContractionOp op) {
  // Check for fusible linalg::FillOp on operand C
  bool fuseFill = false;
  Value operandC = op.getDpsInitsMutable()[0].get();
  auto defOp = operandC.getDefiningOp();
<<<<<<< HEAD
  if (!defOp)
    return false;
  if (auto fillOp = dyn_cast<linalg::FillOp>(defOp)) {
=======
  if (auto fillOp = dyn_cast_or_null<linalg::FillOp>(defOp)) {
>>>>>>> be1bcb92
    auto inputCst = dyn_cast_or_null<arith::ConstantOp>(
        fillOp.getInputs()[0].getDefiningOp());
    if (isZeroArithConstant(inputCst)) {
      replaceMap[fillOp.getResultTensors()[0]] = fillOp.getOutputs()[0];
      fuseFill = true;
    }
  }
  return fuseFill;
}

template <typename ContractionOp>
class ConvertContractionOpToBrgemmRewriter
    : public OpRewritePattern<ContractionOp> {
public:
  using OpRewritePattern<ContractionOp>::OpRewritePattern;
  LogicalResult matchAndRewrite(ContractionOp op,
                                PatternRewriter &rewriter) const final {
<<<<<<< HEAD
    if (llvm::isa<linalg::GenericOp>(op) &&
        !linalgx::isGenericPackedMatmulOp(op.getOperation(),
=======
    if (!isa<linalg::BatchReduceMatmulOp>(op) &&
        !linalgx::isGenericPackedMatmulOp(op,
>>>>>>> be1bcb92
                                          linalgx::PackingType::VNNI_BRMM3D))
      return failure();
    if (!op.hasPureTensorSemantics())
      return failure();

    auto brgemmDims = inferBrgemmDims(op);
    if (failed(brgemmDims))
      return failure();

    DenseMap<Value, Value> replaceMap;

    checkFusibleTransposeOp(*brgemmDims, replaceMap, op);
    bool isInitOutput = checkFusibleFillOp(replaceMap, op);

    replaceOpWithMicrokernelOp(rewriter, op, *brgemmDims, replaceMap,
                               isInitOutput);
    return success();
  }
};

class ConvertLinalgToMicrokernel
    : public impl::ConvertLinalgToMicrokernelBase<ConvertLinalgToMicrokernel> {
public:
  using impl::ConvertLinalgToMicrokernelBase<
      ConvertLinalgToMicrokernel>::ConvertLinalgToMicrokernelBase;
  void runOnOperation() final {
    RewritePatternSet patterns(&getContext());
    patterns
        .add<ConvertContractionOpToBrgemmRewriter<linalg::BatchReduceMatmulOp>>(
            &getContext());
    patterns.add<ConvertContractionOpToBrgemmRewriter<linalg::GenericOp>>(
        &getContext());
    patterns.add<ConvertContractionOpToBrgemmRewriter<linalg::GenericOp>>(
        &getContext());
    FrozenRewritePatternSet patternSet(std::move(patterns));
    if (failed(applyPatternsAndFoldGreedily(getOperation(), patternSet)))
      signalPassFailure();
  }
};

} // namespace mlir::microkernel<|MERGE_RESOLUTION|>--- conflicted
+++ resolved
@@ -21,10 +21,6 @@
 #include "mlir/Support/LogicalResult.h"
 #include "mlir/Transforms/GreedyPatternRewriteDriver.h"
 
-<<<<<<< HEAD
-#include "gc/Dialect/Linalgx/LinalgxOps.h"
-=======
->>>>>>> be1bcb92
 #include "gc/Dialect/Linalgx/Utils.h"
 #include "gc/Transforms/Microkernel/MicrokernelPasses.h"
 #include "gc/Transforms/Utils/StructuredOpMatcher.h"
@@ -57,12 +53,7 @@
   auto dims = linalg::inferContractionDims(linalgOp);
   if (failed(dims))
     return failure();
-<<<<<<< HEAD
-  if (llvm::isa<linalgx::BatchReduceMatmulVnniOp>(linalgOp) ||
-      linalgx::isGenericPackedMatmulOp(linalgOp.getOperation(),
-=======
   if (linalgx::isGenericPackedMatmulOp(linalgOp,
->>>>>>> be1bcb92
                                        linalgx::PackingType::VNNI_BRMM3D)) {
     // For VnniOp, the K reduction dims (dim index 3 & 4) cannot be infered by
     // linalg utils because they form complex affine in operand A; Manually add
@@ -348,13 +339,7 @@
   bool fuseFill = false;
   Value operandC = op.getDpsInitsMutable()[0].get();
   auto defOp = operandC.getDefiningOp();
-<<<<<<< HEAD
-  if (!defOp)
-    return false;
-  if (auto fillOp = dyn_cast<linalg::FillOp>(defOp)) {
-=======
   if (auto fillOp = dyn_cast_or_null<linalg::FillOp>(defOp)) {
->>>>>>> be1bcb92
     auto inputCst = dyn_cast_or_null<arith::ConstantOp>(
         fillOp.getInputs()[0].getDefiningOp());
     if (isZeroArithConstant(inputCst)) {
@@ -372,13 +357,8 @@
   using OpRewritePattern<ContractionOp>::OpRewritePattern;
   LogicalResult matchAndRewrite(ContractionOp op,
                                 PatternRewriter &rewriter) const final {
-<<<<<<< HEAD
-    if (llvm::isa<linalg::GenericOp>(op) &&
-        !linalgx::isGenericPackedMatmulOp(op.getOperation(),
-=======
     if (!isa<linalg::BatchReduceMatmulOp>(op) &&
         !linalgx::isGenericPackedMatmulOp(op,
->>>>>>> be1bcb92
                                           linalgx::PackingType::VNNI_BRMM3D))
       return failure();
     if (!op.hasPureTensorSemantics())
