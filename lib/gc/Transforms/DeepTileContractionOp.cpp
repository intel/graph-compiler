--- conflicted
+++ resolved
@@ -310,19 +310,11 @@
     rewriter.replaceOp(op, currentOp);
   }
 
-<<<<<<< HEAD
-  if (shrinDimNum > 0) {
-    assert(currentOp->getNumResults() == 1 &&
-           "The number of init op result should be 1");
-    auto targetTensor = mlir::RankedTensorType::get(
-        SmallVector<int64_t>(size.begin() + shrinDimNum, size.end()),
-=======
   if (shrinkDimNum > 0) {
     assert(currentOp->getNumResults() == 1 &&
            "The number of init op result should be 1");
     auto targetTensor = mlir::RankedTensorType::get(
         SmallVector<int64_t>(size.begin() + shrinkDimNum, size.end()),
->>>>>>> 613a333e
         cast<ShapedType>(currentOp->getResult(0).getType()).getElementType());
     rewriter.setInsertionPointAfter(currentOp);
     Value viewResult =
