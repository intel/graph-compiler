//===-- DeepTileContractionOp.cpp - tile named op deeply --------*- C++ -*-===//
//
// This file is licensed under the Apache License v2.0 with LLVM Exceptions.
// See https://llvm.org/LICENSE.txt for license information.
// SPDX-License-Identifier: Apache-2.0 WITH LLVM-exception
//
//===----------------------------------------------------------------------===//

#include "./TilingUtil.hpp"
#include "gc/Analysis/MatmulConfigAnalysis.h"
#include "gc/Dialect/Linalgx/LinalgxDialect.h"
#include "gc/Dialect/Linalgx/LinalgxOps.h"
#include "gc/Dialect/Linalgx/Utils.h"
#include "mlir/Dialect/Func/IR/FuncOps.h"
#include "mlir/Dialect/Linalg/IR/Linalg.h"
#include "mlir/Dialect/SCF/IR/SCF.h"
#include "mlir/Dialect/SCF/Transforms/TileUsingInterface.h"
#include "mlir/Interfaces/TilingInterface.h"
#include "mlir/Transforms/GreedyPatternRewriteDriver.h"

#include "gc/Transforms/Passes.h"

#include <llvm/Support/Debug.h>

#include <memory>

#define DEBUG_TYPE "gc-deep-tile-contraction-op"

namespace mlir {
namespace gc {
#define GEN_PASS_DEF_DEEPTILECONTRACTIONOP
#include "gc/Transforms/Passes.h.inc"

namespace {

// Util function to tensor view a ranked tensor to another ranked tensor without
// change the data layout
static Value
tensorViewRankedTensor(RewriterBase &rewriter, RankedTensorType outTensorType,
                       Value value,
                       ArrayRef<int64_t> permutation = SmallVector<int64_t>{}) {
  Value result, currentValue = value;
  Location loc = currentValue.getLoc();
  RankedTensorType inTensorType =
      cast<RankedTensorType>(currentValue.getType());
  ArrayRef<int64_t> inShape = inTensorType.getShape();
  ArrayRef<int64_t> outShape = outTensorType.getShape();
  mlir::Type tensorElementType = inTensorType.getElementType();

  // Check if the input and output tensor have the same shape
  if (inShape == outShape)
    return currentValue;

  if (outShape.size() < inShape.size()) {
    SmallVector<ReassociationIndices> reassocIndices;
    uint64_t outIdx = 0UL, inIdx = 0UL;
    while (inIdx < inShape.size() && outIdx < outShape.size()) {
      ReassociationIndices firstEntry;
      int64_t remaining = outShape[outIdx++];
      if (remaining == 1) {
        firstEntry.push_back(inIdx++);
        reassocIndices.push_back(firstEntry);
        continue;
      }
      while (remaining > 1) {
        remaining /= inShape[inIdx];
        firstEntry.push_back(inIdx++);
      }
      reassocIndices.push_back(firstEntry);
    }
    result = rewriter.create<tensor::CollapseShapeOp>(
        loc, outTensorType, currentValue, reassocIndices);
  } else if (outShape.size() > inShape.size()) {
    SmallVector<ReassociationIndices> reassocIndices;
    uint64_t outIdx = 0UL, inIdx = 0UL;
    while (outIdx < outShape.size() && inIdx < inShape.size()) {
      ReassociationIndices firstEntry;
      int64_t remaining = inShape[inIdx++];
      if (remaining == 1) {
        firstEntry.push_back(outIdx++);
        reassocIndices.push_back(firstEntry);
        continue;
      }
      while (remaining > 1) {
        remaining /= outShape[outIdx];
        firstEntry.push_back(outIdx++);
      }
      reassocIndices.push_back(firstEntry);
    }
    result = rewriter.create<tensor::ExpandShapeOp>(
        loc, outTensorType, currentValue, reassocIndices);
  } else {
    result = rewriter.create<tensor::CastOp>(loc, outTensorType, currentValue);
  }

  // Transpose the tensor if permutation is not empty
  if (!permutation.empty()) {
    SmallVector<int64_t> transposeShape;
    for (int64_t idx : permutation)
      transposeShape.push_back(outShape[idx]);
    Operation *initOp = rewriter.create<tensor::EmptyOp>(loc, transposeShape,
                                                         tensorElementType);
    Operation *transposeOp = rewriter.create<linalg::TransposeOp>(
        loc, result, initOp->getResult(0), permutation);
    result = transposeOp->getResult(0);
  }
  return result;
}

// Check if the loop is dummy loop(has only one iteration)
bool isDummyLoop(LoopLikeOpInterface loop) {
  std::optional<int64_t> tripCount = mlir::constantTripCount(
      *loop.getSingleLowerBound(), *loop.getSingleUpperBound(),
      *loop.getSingleStep());
  if (tripCount)
    return *tripCount == 1;
  return false;
}

// Build the linalg region for a linalg op
static void buildLinalgRegion(Operation *op, bool createTemporaryOp = false) {
  SmallVector<Type> argTypes;
  SmallVector<Location> argLocs;
  for (const Value &opOperand : op->getOperands()) {
    argTypes.push_back(getElementTypeOrSelf(opOperand.getType()));
    argLocs.push_back(opOperand.getLoc());
  }
  size_t initSize = op->getResults().size();
  ImplicitLocOpBuilder b(op->getLoc(), op->getContext());
  Region &region = op->getRegion(0);
  Block *body = b.createBlock(&region, /*insertPt=*/{}, argTypes, argLocs);
  b.setInsertionPointToStart(body);
  if (createTemporaryOp) {
    unsigned argNum = body->getNumArguments();
    SmallVector<Value> vals;
    for (size_t i = initSize; i > 0; i--)
      vals.push_back(body->getArgument(argNum - i));
    OpBuilder::InsertionGuard g(b);
    b.setInsertionPointToEnd(body);
    Location loc = b.getUnknownLoc();
    b.create<linalg::YieldOp>(loc, ValueRange(vals));
  } else {
    linalg::LinalgDialect *dialect =
        static_cast<linalg::LinalgDialect *>(op->getDialect());
    linalg::LinalgDialect::RegionBuilderFunType fun =
        dialect->getRegionBuilder("linalg.matmul");
    fun(b, *body, op->getAttrs());
  }
}

// Check if the linalgOp need to be legalized to f32 accumulation type
static bool needToLegalizeDtype(linalg::LinalgOp linalgOp) {
  mlir::Type dataType =
      dyn_cast<mlir::ShapedType>(linalgOp.getDpsInputs()[0].getType())
          .getElementType();
  mlir::Type resultType =
      dyn_cast<mlir::ShapedType>(linalgOp.getDpsInits()[0].getType())
          .getElementType();
  return (dataType.isBF16() || dataType.isF16()) && dataType == resultType;
}

struct DtypeLegalizeResult {
  Operation *linalgOp = nullptr;
  Operation *castOp = nullptr;
};

// Split a low precision matmul(bf16xbf16->bf16) to a combination
// matmul(bf16xbf16->f32) + cast(f32->bf16)
// if needFurtherFuse=true, a middle temporary linalgOp(bf16xbf16->(f32,bf16))
// will be created
static FailureOr<DtypeLegalizeResult>
matmulDtypeLegalize(RewriterBase &rewriter, Operation *op,
                    bool needCopyInit = true, bool needFurtherFuse = false) {
  linalg::LinalgOp linalgOp = dyn_cast<linalg::LinalgOp>(op);
  if (!linalgOp)
    return failure();

  Location loc = linalgOp->getLoc();
  DtypeLegalizeResult result;

  if (needToLegalizeDtype(linalgOp)) {
    rewriter.setInsertionPoint(linalgOp);
    IRMapping mapping;
    Operation *initOp = linalgOp.getDpsInits()[0].getDefiningOp();
    Value initValue = initOp->getResult(0);
    ShapedType initType = cast<ShapedType>(initValue.getType());
    ArrayRef<int64_t> tensorShape = initType.getShape();
    SmallVector<OpFoldResult> mixedShape;
    for (auto &&[i, t] : llvm::enumerate(tensorShape)) {
      if (initType.isDynamicDim(i)) {
        Value val = rewriter.create<tensor::DimOp>(loc, initValue, i);
        mixedShape.push_back(val);
      } else {
        mixedShape.push_back(getAsIndexOpFoldResult(rewriter.getContext(), t));
      }
    }
    Operation *currentOp;

    currentOp = rewriter.create<tensor::EmptyOp>(
        loc, mixedShape, Float32Type::get(op->getContext()));
    if (needCopyInit)
      currentOp = rewriter.create<linalg::CopyOp>(loc, initOp->getResult(0),
                                                  currentOp->getResult(0));
    SmallVector<Value> newOperands = linalgOp->getOperands();
    Value oldInit = newOperands.back();
    newOperands.back() = currentOp->getResult(0);

    SmallVector<AffineMap> indexingMaps = linalgOp.getIndexingMapsArray();
    indexingMaps.push_back(indexingMaps.back());
    SmallVector<NamedAttribute> attrs(linalgOp->getAttrs());
    SmallVector<Type> types = {currentOp->getResult(0).getType()};
    if (needFurtherFuse) {
      NamedAttribute segmentSize = rewriter.getNamedAttr(
          "operandSegmentSizes", rewriter.getDenseI32ArrayAttr({2, 2}));
      for (auto &attr : attrs) {
        if (attr.getName() == "indexing_maps")
          attr.setValue(rewriter.getAffineMapArrayAttr(indexingMaps));
        if (attr.getName() == "operandSegmentSizes")
          attr.setValue(segmentSize.getValue());
      }
      types.push_back(oldInit.getType());
      newOperands.push_back(oldInit);
    }
    OperationState state(loc, linalgOp->getName(), newOperands, types, attrs);
    state.addRegion();
    currentOp = rewriter.create(state);
    buildLinalgRegion(currentOp, needFurtherFuse);
    linalg::CopyOp castOp = rewriter.create<linalg::CopyOp>(
        loc, currentOp->getResult(0), initOp->getResult(0));
    result.linalgOp = currentOp;
    result.castOp = castOp;
  }

  return result;
}

// Find the parent fill op of a value and will penetrate pack/pad ops
static Operation *findParentFillOp(Value val) {
  SmallVector<StringRef> skipOpList = {"tensor.pack", "tensor.pad"};
  Operation *currentOp = val.getDefiningOp();
  while (currentOp &&
         llvm::find(skipOpList, currentOp->getName().getStringRef()) !=
             skipOpList.end() &&
         !isa<linalg::FillOp>(currentOp)) {
    currentOp = currentOp->getOperand(0).getDefiningOp();
  }
  if (currentOp && isa<linalg::FillOp>(currentOp))
    return currentOp;
  return nullptr;
}

// Get the parallel dims of a matmul op
static void getMatmulParallelDims(linalg::LinalgOp linalgOp,
                                  unsigned operandIdx,
                                  SmallVectorImpl<unsigned> &dims) {
  AffineMap map =
      linalgOp.getMatchingIndexingMap(linalgOp.getDpsInputOperand(operandIdx));
  SmallVector<mlir::utils::IteratorType> iteratorTypes =
      linalgOp.getIteratorTypesArray();

  ArrayRef<AffineExpr> results = map.getResults();
  for (const AffineExpr &dim : results) {
    AffineDimExpr dimExpr = dyn_cast<AffineDimExpr>(dim);
    if (dimExpr && iteratorTypes[dimExpr.getPosition()] ==
                       mlir::utils::IteratorType::parallel)
      dims.push_back(dimExpr.getPosition());
  }
}

// set the dynamic size to static size for ExtractSliceOp according to the tile
// config
static void setStaticSizeForExtractSliceOp(RewriterBase &rewriter,
                                           Operation *op, Operation *userOp,
                                           SmallVector<int64_t> size,
                                           int shrinkDimNum = 0) {
  OpBuilder::InsertionGuard guard(rewriter);
  rewriter.setInsertionPoint(op);
  Operation *currentOp = op;
  if (auto extractSlice = dyn_cast<tensor::ExtractSliceOp>(op)) {
    SmallVector<OpFoldResult> mixedOffsets = extractSlice.getMixedOffsets();
    SmallVector<OpFoldResult> mixedSizes = extractSlice.getMixedSizes();
    SmallVector<OpFoldResult> mixedStrides = extractSlice.getMixedStrides();
    for (auto &&[i, s] : llvm::enumerate(size))
      mixedSizes[i] = getAsIndexOpFoldResult(rewriter.getContext(), s);
    currentOp = rewriter.create<tensor::ExtractSliceOp>(
        extractSlice->getLoc(), extractSlice.getSource(), mixedOffsets,
        mixedSizes, mixedStrides);
    rewriter.replaceOp(op, currentOp);
  }

  if (shrinkDimNum > 0) {
    assert(currentOp->getNumResults() == 1 &&
           "The number of init op result should be 1");
    auto targetTensor = mlir::RankedTensorType::get(
        SmallVector<int64_t>(size.begin() + shrinkDimNum, size.end()),
        cast<ShapedType>(currentOp->getResult(0).getType()).getElementType());
    rewriter.setInsertionPointAfter(currentOp);
    Value viewResult =
        tensorViewRankedTensor(rewriter, targetTensor, currentOp->getResult(0));
    userOp->replaceUsesOfWith(currentOp->getResult(0), viewResult);
  }
}

// set the dynamic size to static size for InsertSliceOp according to the tile
// config
static void setStaticSizeForInsertSliceOp(RewriterBase &rewriter, Operation *op,
                                          Value source,
                                          SmallVector<int64_t> size) {
  OpBuilder::InsertionGuard guard(rewriter);
  rewriter.setInsertionPoint(op);
  if (auto insertSlice = dyn_cast<tensor::InsertSliceOp>(op)) {
    SmallVector<OpFoldResult> mixedOffsets = insertSlice.getMixedOffsets();
    SmallVector<OpFoldResult> mixedSizes = insertSlice.getMixedSizes();
    SmallVector<OpFoldResult> mixedStrides = insertSlice.getMixedStrides();
    for (auto &&[i, s] : llvm::enumerate(size))
      mixedSizes[i] = getAsIndexOpFoldResult(rewriter.getContext(), s);
    auto targetTensor = mlir::RankedTensorType::get(
        size, insertSlice.getDest().getType().getElementType());
    Value viewResult = tensorViewRankedTensor(rewriter, targetTensor, source);
    rewriter.replaceOpWithNewOp<tensor::InsertSliceOp>(
        insertSlice, viewResult, insertSlice.getDest(), mixedOffsets,
        mixedSizes, mixedStrides);
  }
}

using InnermostFullResultCallBackFn = std::function<FailureOr<linalg::LinalgOp>(
    RewriterBase &rewriter, Location loc, linalg::LinalgOp linalgop)>;

using FinalReduceCallBackFn = std::function<FailureOr<linalg::LinalgOp>(
    RewriterBase &rewriter, Location loc,
    linalg::ForallReductionTilingResult result)>;

struct OuterLoopGenerationOption {
  enum LoopType { ForOp, ForallOp };
  SmallVector<SmallVector<size_t>> nestedTileSizes;
  SmallVector<LoopType> loopType;
  SmallVector<SmallVector<size_t>> loopDim;
  SmallVector<InnermostFullResultCallBackFn> innermostFullResultCallBacks;
  SmallVector<FinalReduceCallBackFn> finalReduceCallBacks;
  bool isPartialResult = false;
};

struct OuterLoopGenerationResult {
  /// Tiled operations that are generated during tiling. The order does not
  /// matter except the last op. The replacements are expected to be the results
  /// of the last op.
  SmallVector<Operation *> tiledOps;
  /// The `scf.for` operations that iterate over the tiles.
  SmallVector<LoopLikeOpInterface> loops;
  SmallVector<LoopLikeOpInterface> reductionLoops;
};

// Generate outer loop for a linalg op
static FailureOr<OuterLoopGenerationResult>
generateOuterLoop(RewriterBase &b, linalg::LinalgOp linalgOp,
                  const OuterLoopGenerationOption &option) {
  OuterLoopGenerationResult result;
  SmallVector<SmallVector<size_t>> nestedTileSizes = option.nestedTileSizes;
  SmallVector<OuterLoopGenerationOption::LoopType> loopType = option.loopType;
  SmallVector<SmallVector<size_t>> loopDim = option.loopDim;
  SmallVector<mlir::utils::IteratorType> iteratorTypes =
      linalgOp.getIteratorTypesArray();

  if (loopType.size() != loopDim.size() ||
      loopDim.size() != nestedTileSizes.size())
    return b.notifyMatchFailure(
        linalgOp,
        "loopType, loopDim and nestedTileSizes should have the same size");

  if (linalgOp.hasPureBufferSemantics())
    return b.notifyMatchFailure(
        linalgOp, "currentOp should not has pure buffer semantics");
  linalg::LinalgOp currentOp = linalgOp;

  bool hasFullResult = !option.isPartialResult;
  for (auto &&[i, loopType] : llvm::enumerate(loopType)) {
    ArrayRef<size_t> currentDim = loopDim[i];
    ArrayRef<size_t> currentTileSize = nestedTileSizes[i];
    if (loopType == OuterLoopGenerationOption::LoopType::ForOp) {
      for (auto &&[d, tile] : llvm::zip(currentDim, currentTileSize)) {
        scf::SCFTilingOptions tileOption;
        SmallVector<OpFoldResult> TileSizes(
            currentOp.getNumLoops(), getAsIndexOpFoldResult(b.getContext(), 0));
        TileSizes[d] = getAsIndexOpFoldResult(b.getContext(), tile);
        tileOption.setTileSizes(TileSizes);
        tileOption.setLoopType(scf::SCFTilingOptions::LoopType::ForOp);
        OpBuilder::InsertionGuard guard(b);
        b.setInsertionPoint(currentOp);
        if (iteratorTypes[d] == mlir::utils::IteratorType::reduction &&
            tile != 0 && hasFullResult) {
          for (const auto &fn : option.innermostFullResultCallBacks) {
            FailureOr<linalg::LinalgOp> result =
                fn(b, currentOp->getLoc(), currentOp);
            if (succeeded(result))
              currentOp = *result;
          }
          hasFullResult = false;
        }
        FailureOr<scf::SCFTilingResult> tilingResult = scf::tileUsingSCF(
            b, cast<TilingInterface>(currentOp.getOperation()), tileOption);
        if (failed(tilingResult))
          return failure();
        // if the loop is dummy, it will be clean up by canonicalize pass but
        // the extrace/insert_slice pass will not be eliminated, which lead to
        // the extra copy generated by bufferization. So remove the dummy loop
        // at this early stage.
        if (!isDummyLoop(tilingResult->loops.back())) {
          b.replaceOp(currentOp, tilingResult->replacements);
          currentOp = dyn_cast<linalg::LinalgOp>(tilingResult->tiledOps.back());
          if (iteratorTypes[d] == mlir::utils::IteratorType::reduction)
            result.reductionLoops.push_back(tilingResult->loops.back());
          result.loops.push_back(tilingResult->loops.back());
        } else {
          LoopLikeOpInterface loop = tilingResult->loops.back();
          Operation *op = loop.getOperation();
          b.eraseOp(op);
        }
      }
    } else if (loopType == OuterLoopGenerationOption::LoopType::ForallOp) {
      SmallVector<OpFoldResult> tileSizes(
          currentOp.getNumLoops(), getAsIndexOpFoldResult(b.getContext(), 0));
      SmallVector<OpFoldResult> threads(
          currentOp.getNumLoops(), getAsIndexOpFoldResult(b.getContext(), 0));
      SmallVector<unsigned> reductionDims;
      SmallVector<Range> loopRanges =
          cast<TilingInterface>(currentOp.getOperation()).getIterationDomain(b);
      currentOp.getReductionDims(reductionDims);
      bool tileOnReduction = false;
      for (auto &&[d, tile] : llvm::zip(currentDim, currentTileSize)) {
        if (llvm::find(reductionDims, d) != reductionDims.end() && tile != 0 &&
            (!getConstantIntValue(loopRanges[d].size) ||
             tile !=
                 static_cast<size_t>(*getConstantIntValue(loopRanges[d].size))))
          tileOnReduction = true;
        if (llvm::find(reductionDims, d) != reductionDims.end() &&
            !dyn_cast<PartialReductionOpInterface>(currentOp.getOperation())) {
          tileSizes[d] = getAsIndexOpFoldResult(b.getContext(), 0);
          tileOnReduction = false;
        } else {
          tileSizes[d] = getAsIndexOpFoldResult(b.getContext(), tile);
        }
      }

      OpBuilder::InsertionGuard guard(b);
      b.setInsertionPoint(currentOp);
      if (tileOnReduction) {
        for (auto &&[idx, tile] : llvm::enumerate(tileSizes))
          if (isConstantIntValue(tile, 0) &&
              llvm::find(reductionDims, idx) != reductionDims.end())
            tileSizes[idx] = loopRanges[idx].size;
        SmallVector<OpFoldResult> newParallelDims;
        for (auto iter : llvm::enumerate(reductionDims))
          newParallelDims.push_back(
              getAsIndexOpFoldResult(b.getContext(), iter.index()));
        FailureOr<linalg::ForallReductionTilingResult> tilingResult =
            linalgX::tileReductionUsingForall(
                b, cast<PartialReductionOpInterface>(currentOp.getOperation()),
                {}, tileSizes, newParallelDims, std::nullopt);
        if (failed(tilingResult) &&
            llvm::hasSingleElement(tilingResult->parallelTiledOps))
          return failure();
        currentOp =
            dyn_cast<linalg::LinalgOp>(tilingResult->parallelTiledOps.back());
        if (!tilingResult->mergeOps.empty()) {
          for (const auto &fn : option.finalReduceCallBacks) {
            FailureOr<linalg::LinalgOp> result =
                fn(b, currentOp->getLoc(), *tilingResult);
            if (succeeded(result))
              currentOp = *result;
          }
        }
      } else {
        scf::SCFTilingOptions tileOption;
        tileOption.setTileSizes(tileSizes);
        tileOption.setLoopType(scf::SCFTilingOptions::LoopType::ForallOp);
        FailureOr<scf::SCFTilingResult> tilingResult = scf::tileUsingSCF(
            b, cast<TilingInterface>(currentOp.getOperation()), tileOption);
        if (failed(tilingResult))
          return failure();
        b.replaceOp(currentOp, tilingResult->replacements);
        currentOp = dyn_cast<linalg::LinalgOp>(tilingResult->tiledOps.back());
      }
    }
  }
  result.tiledOps.emplace_back(currentOp);
  return result;
}

// Turn a OpFoldResult into a Value
static Value turnOpFoldResultIntoValue(RewriterBase &rewriter, Location loc,
                                       OpFoldResult result) {
  if (auto value = dyn_cast<Value>(result))
    return value;
  if (auto attr = dyn_cast<Attribute>(result)) {
    if (auto val = dyn_cast<IntegerAttr>(attr)) {
      if (val.getType().isIndex())
        return rewriter.create<arith::ConstantIndexOp>(loc, val.getInt());
      else
        return rewriter.create<arith::ConstantIntOp>(loc, val.getInt(),
                                                     val.getType());
    }
  }
  return Value();
}

/*
matmul(A, B) -> C
---------------->
forall([PM, PN, PK]: [MThreads, NThreads, KThreads]) {
    CSlice = [KThreads, PM * MOuterBlock: (PM + 1) * MOuterBlock,
     PN * NOuterBlock: (PN + 1) * NOuterBlock]
    ASlice = A[PM * MOuterBlock: (PM + 1) * MOuterBlock, PK * KOuterBlock * (PK
+ 1) * KOuterBlock]
    BSlice = B[PK * KOuterBlock * (PK + 1) * KOuterBlock, PN *
NOuterBlock: (PN + 1) * NOuterBlock] CSlice2 = CSlice[PK, PM * MOuterBlock: (PM
+ 1) * MOuterBlock, PN * NOuterBlock: (PN + 1) * NOuterBlock]
    MNumBlock = MOuterBlock / MBlock
    NNumBlock = NOuterBlock / NBlock
    KNumBlock = KOuterBlock / KBlovk
    for([om, on, ok]: [MNumBlock, NNumBlock, KNumBlock]) {
      ASlice2 = ASlice[om * MBlock: (om + 1) * MBlock, ok * KBlock: (ok + 1) *
KBlock]
      BSlice2 = BSlice[0, ok * KBlock: (ok + 1) * KBlock, on * NBlock: (on +
1) * NBlock]
      CSlice3 = CSlice2[0, om * MBlock: (om + 1) * MBlock, on * NBlock:
(on + 1) * NBlock] (init with 0 when ok == 0)
      MNumInnerBlock = MBlock / iim_block_
      ...
      for([im, in]: [MNumInnerBlock, NNumInnerBlock]) {
        ASlice3 = ASlice2[im * iim_block_: (im + 1) * iim_block_, :]
        BSlice3 = BSlice2[0, im * iim_block_: (im + 1) * iim_block_, :]
        CSlice4 = CSlice3[0, im * iim_block_: (im + 1) * iim_block_, in *
iin_block_: (in + 1) * iin_block_] (init with 0 when ok == 0)
        brgemm(bs=KNumInnerBlock, M=iim_block_, N=iin_block_, K=iik_block,
A=ASlice3, B=BSlice3, C=CSlice4, onlyUpdate=(ok!=0));
      }
    }
}
C = final_reduce(CSlice)
*/
struct DeepTileMatmul : public OpInterfaceRewritePattern<linalg::LinalgOp> {
  using OpInterfaceRewritePattern<linalg::LinalgOp>::OpInterfaceRewritePattern;

  static FailureOr<OuterLoopGenerationResult>
  outerLoopGeneration(RewriterBase &rewriter, linalg::LinalgOp linalgOp,
                      gc::MatmulConfig cfg, bool hasFillOp) {
    SmallVector<unsigned> KDimPos, MDimPos, NDimPos;
    linalgOp.getReductionDims(KDimPos);
    getMatmulParallelDims(linalgOp, 0, MDimPos);
    getMatmulParallelDims(linalgOp, 1, NDimPos);
    OuterLoopGenerationOption option;

    SmallVector<utils::IteratorType> iteratorTypes =
        linalgOp.getIteratorTypesArray();
    SmallVector<Range> loopRange =
        cast<TilingInterface>(linalgOp.getOperation())
            .getIterationDomain(rewriter);
    size_t KFirstDim = *getConstantIntValue(loopRange[KDimPos[0]].size);
    size_t MFirstDim = *getConstantIntValue(loopRange[MDimPos[0]].size);
    size_t NFirstDim = *getConstantIntValue(loopRange[NDimPos[0]].size);

    size_t KParallelBlockSize =
        cfg.KThreads == 1
            ? 0
            : (KDimPos.size() > 1
                   ? llvm::divideCeil(KFirstDim, cfg.KThreads)
                   : llvm::divideCeil(llvm::divideCeil(KFirstDim, cfg.KBlock),
                                      cfg.KThreads) *
                         cfg.KBlock);
    size_t MParallelBlockSize =
        MDimPos.size() > 1
            ? llvm::divideCeil(MFirstDim, cfg.MThreads)
            : llvm::divideCeil(llvm::divideCeil(MFirstDim, cfg.MBlock),
                               cfg.MThreads) *
                  cfg.MBlock;
    size_t NParallelBlockSize =
        NDimPos.size() > 1
            ? llvm::divideCeil(NFirstDim, cfg.NThreads)
            : llvm::divideCeil(llvm::divideCeil(NFirstDim, cfg.NBlock),
                               cfg.NThreads) *
                  cfg.NBlock;
    size_t KOuterBlockSize = KDimPos.size() > 1
                                 ? (cfg.KBlock - 1) / cfg.innerMostKBlock + 1
                                 : cfg.KBlock;
    size_t MOuterBlockSize = MDimPos.size() > 1
                                 ? (cfg.MBlock - 1) / cfg.innerMostMBlock + 1
                                 : cfg.MBlock;
    size_t NOuterBlockSize = NDimPos.size() > 1
                                 ? (cfg.NBlock - 1) / cfg.innerMostNBlock + 1
                                 : cfg.NBlock;

    // Outer loop tile size
    for (auto &&[tile, dim] :
         llvm::zip(SmallVector<size_t>{KParallelBlockSize, MParallelBlockSize,
                                       NParallelBlockSize},
                   SmallVector<size_t>{KDimPos[0], MDimPos[0], NDimPos[0]})) {
      option.nestedTileSizes.emplace_back(SmallVector<size_t>{tile});
      option.loopType.emplace_back(
          OuterLoopGenerationOption::LoopType::ForallOp);
      option.loopDim.emplace_back(SmallVector<size_t>{dim});
    }

    // Middle loop tile size
    for (auto &&[tile, dim] :
         llvm::zip(SmallVector<size_t>{MOuterBlockSize, NOuterBlockSize,
                                       KOuterBlockSize},
                   SmallVector<size_t>{MDimPos[0], NDimPos[0], KDimPos[0]})) {
      option.nestedTileSizes.emplace_back(SmallVector<size_t>{tile});
      option.loopType.emplace_back(OuterLoopGenerationOption::LoopType::ForOp);
      option.loopDim.emplace_back(SmallVector<size_t>{dim});
    }
    if (llvm::hasSingleElement(KDimPos)) {
      option.nestedTileSizes.emplace_back(SmallVector<size_t>{cfg.KBlock});
      option.loopType.emplace_back(OuterLoopGenerationOption::LoopType::ForOp);
      option.loopDim.emplace_back(SmallVector<size_t>{KDimPos.back()});
    }
    // Inner loop tile size
    if (llvm::hasSingleElement(MDimPos)) {
      option.nestedTileSizes.emplace_back(
          SmallVector<size_t>{cfg.innerMostMBlock});
      option.loopType.emplace_back(OuterLoopGenerationOption::LoopType::ForOp);
      option.loopDim.emplace_back(SmallVector<size_t>{MDimPos.back()});
    }
    if (llvm::hasSingleElement(NDimPos)) {
      option.nestedTileSizes.emplace_back(
          SmallVector<size_t>{cfg.innerMostNBlock});
      option.loopType.emplace_back(OuterLoopGenerationOption::LoopType::ForOp);
      option.loopDim.emplace_back(SmallVector<size_t>{NDimPos.back()});
    }
    for (size_t dim = 0UL; dim < linalgOp.getNumLoops(); ++dim) {
      if (dim != MDimPos.back() && dim != NDimPos.back() &&
          iteratorTypes[dim] != mlir::utils::IteratorType::reduction) {
        option.nestedTileSizes.emplace_back(SmallVector<size_t>{1});
        option.loopType.emplace_back(
            OuterLoopGenerationOption::LoopType::ForOp);
        option.loopDim.emplace_back(SmallVector<size_t>{dim});
      }
    }

    // cast the low precision matmul to f32 when partial accumulation(result not
    // full) is needed
    auto lowPrecisionCast =
        [&](RewriterBase &rewriter, Location loc,
            linalg::LinalgOp linalgop) -> FailureOr<linalg::LinalgOp> {
      FailureOr<DtypeLegalizeResult> legalizedResult = matmulDtypeLegalize(
          rewriter, linalgop.getOperation(), !hasFillOp, true);
      if (succeeded(legalizedResult) && legalizedResult->castOp &&
          legalizedResult->linalgOp) {
        Operation *linalgOp = legalizedResult->linalgOp;
        rewriter.replaceOp(linalgop,
                           linalgOp->getResult(linalgOp->getNumResults() - 1));
        return dyn_cast<linalg::LinalgOp>(linalgOp);
      }
      return failure();
    };
    option.innermostFullResultCallBacks.push_back(lowPrecisionCast);

    if (hasFillOp) {
      auto removeReduncantFill =
          [&](RewriterBase &rewriter, Location loc,
              const linalg::ForallReductionTilingResult &result)
          -> FailureOr<linalg::LinalgOp> {
        ArrayRef<Value> initValue = result.initialValues;
        if (llvm::hasSingleElement(initValue) &&
            isa<linalg::FillOp>(initValue[0].getDefiningOp()))
          rewriter.replaceOp(initValue[0].getDefiningOp(),
                             dyn_cast<DestinationStyleOpInterface>(
                                 initValue[0].getDefiningOp())
                                 .getDpsInits()[0]);
        return dyn_cast<linalg::LinalgOp>(result.parallelTiledOps.back());
      };
      option.finalReduceCallBacks.push_back(removeReduncantFill);
    }

    return generateOuterLoop(rewriter, linalgOp, option);
  }

  struct innerBodyGenerationOption {
    Operation *fillOp;
    bool needLowPrecisionCast;
    SmallVector<LoopLikeOpInterface> KLoopHandles;
    MatmulConfig cfg;
  };

  SmallVector<ArrayRef<int64_t>> getShapes(linalg::LinalgOp op) const {
    ArrayRef<int64_t> AShape = op.getShape(op.getDpsInputOperand(0));
    ArrayRef<int64_t> BShape = op.getShape(op.getDpsInputOperand(1));
    ArrayRef<int64_t> CShape = op.getShape(op.getDpsInitOperand(0));
    return SmallVector<ArrayRef<int64_t>>{AShape, BShape, CShape};
  }

  LogicalResult
  innerBodyGeneration(RewriterBase &rewriter, linalg::LinalgOp currentOp,
                      ArrayRef<ArrayRef<int64_t>> allShape,
                      ArrayRef<SmallVector<DimType>> operandDimTypes,
                      innerBodyGenerationOption &option) const {
    Location loc = currentOp->getLoc();
    MatmulConfig &cfg = option.cfg;
    assert(allShape.size() == 3 &&
           "The size of linalg op shape should be equal to 3");
    ArrayRef<int64_t> AShape = allShape[0];
    ArrayRef<int64_t> BShape = allShape[1];
    ArrayRef<int64_t> CShape = allShape[2];

    size_t MDimNum =
        std::count_if(operandDimTypes[0].begin(), operandDimTypes[0].end(),
                      [](DimType d) { return d == DimType::M; });
    size_t NDimNum =
        std::count_if(operandDimTypes[1].begin(), operandDimTypes[1].end(),
                      [](DimType d) { return d == DimType::N; });
    // TODO: support plain in/block out format
    // Calculate the innermost block size according to the config
    SmallVector<int64_t> AInnermostDims, BInnermostDims, CInnermostDims;
    bool firstM = true, firstK = true, firstN = true;
    if (MDimNum > 1) {
      for (auto &&[idx, iter] : llvm::enumerate(operandDimTypes[0])) {
        if (iter == DimType::M && firstM) {
          AInnermostDims.push_back(1);
          firstM = false;
        } else if (iter == DimType::Batch) {
          AInnermostDims.push_back(1);
        } else if (iter == DimType::K && firstK) {
          AInnermostDims.push_back(cfg.KBlock / cfg.innerMostKBlock);
          firstK = false;
        } else {
          AInnermostDims.push_back(AShape[idx]);
        }
      }
      firstM = true;
      firstN = true;
      for (auto &&[idx, iter] : llvm::enumerate(operandDimTypes[2])) {
        if (iter == DimType::M && firstM) {
          CInnermostDims.push_back(1);
          firstM = false;
        } else if (iter == DimType::Batch) {
          CInnermostDims.push_back(1);
        } else if (iter == DimType::N && firstN) {
          CInnermostDims.push_back(1);
          firstN = false;
        } else {
          CInnermostDims.push_back(CShape[idx]);
        }
      }
    } else {
      AInnermostDims = SmallVector<int64_t>{cfg.innerMostMBlock,
                                            cfg.KBlock / cfg.innerMostKBlock *
                                                cfg.innerMostKBlock};
      CInnermostDims =
          SmallVector<int64_t>{cfg.innerMostMBlock, cfg.innerMostNBlock};
    }

    if (NDimNum > 1) {
      firstN = true;
      firstK = true;
      for (auto &&[idx, iter] : llvm::enumerate(operandDimTypes[1])) {
        if (iter == DimType::N && firstN) {
          BInnermostDims.push_back(1);
          firstN = false;
        } else if (iter == DimType::Batch) {
          BInnermostDims.push_back(1);
        } else if (iter == DimType::K && firstK) {
          BInnermostDims.push_back(cfg.KBlock / cfg.innerMostKBlock);
          firstK = false;
        } else {
          BInnermostDims.push_back(BShape[idx]);
        }
      }
    } else {
      BInnermostDims = SmallVector<int64_t>{cfg.KBlock / cfg.innerMostKBlock *
                                                cfg.innerMostKBlock,
                                            cfg.innerMostNBlock};
    }
    // Get the data/wei/dst data type
    OpBuilder::InsertionGuard guard(rewriter);
    rewriter.setInsertionPoint(currentOp);
    mlir::Type dataType =
        dyn_cast<mlir::ShapedType>(currentOp.getDpsInputs()[0].getType())
            .getElementType();
    mlir::Type weightType =
        dyn_cast<mlir::ShapedType>(currentOp.getDpsInputs()[1].getType())
            .getElementType();
    mlir::Type resultType =
        dyn_cast<mlir::ShapedType>(currentOp.getDpsInits()[0].getType())
            .getElementType();
    // update the extractSlice to static size, replace it with
    // useBlockedLayout when
    setStaticSizeForExtractSliceOp(rewriter,
                                   currentOp.getDpsInputs()[1].getDefiningOp(),
                                   currentOp, BInnermostDims, NDimNum > 1);
    setStaticSizeForExtractSliceOp(rewriter,
                                   currentOp.getDpsInputs()[0].getDefiningOp(),
                                   currentOp, AInnermostDims, MDimNum > 1);
    for (const Value &init : currentOp.getDpsInits()) {
      setStaticSizeForExtractSliceOp(rewriter, init.getDefiningOp(), currentOp,
                                     CInnermostDims, MDimNum > 1 ? 2 : 0);
    }

    // View the tensor to brgemm required format
    Value dataOprand = tensorViewRankedTensor(
        rewriter,
        mlir::RankedTensorType::get(
            MDimNum > 1 ? SmallVector<int64_t>(AInnermostDims.begin() + 1,
                                               AInnermostDims.end())
                        : SmallVector<int64_t>{cfg.innerMostMBlock,
                                               cfg.KBlock / cfg.innerMostKBlock,
                                               cfg.innerMostKBlock},
            dataType),
        currentOp.getDpsInputs()[0],
        MDimNum == 1 ? SmallVector<int64_t>{1, 0, 2} : SmallVector<int64_t>{});
    Value weightOprand = tensorViewRankedTensor(
        rewriter,
        mlir::RankedTensorType::get(
            NDimNum > 1 ? SmallVector<int64_t>(BInnermostDims.begin() + 1,
                                               BInnermostDims.end())
                        : SmallVector<int64_t>{cfg.KBlock / cfg.innerMostKBlock,
                                               cfg.innerMostKBlock,
                                               cfg.innerMostNBlock},
            weightType),
        currentOp.getDpsInputs()[1]);
    Value resultOprand = tensorViewRankedTensor(
        rewriter,
        mlir::RankedTensorType::get(
            SmallVector<int64_t>(CInnermostDims.begin() + (MDimNum > 1 ? 2 : 0),
                                 CInnermostDims.end()),
            resultType),
        currentOp.getDpsInits()[0]);

    // Create the brgemm op and replace the origin linalg op
    linalg::LinalgOp matmul;
    if (dyn_cast<mlir::ShapedType>(weightOprand.getType()).getShape().size() ==
        3) {
      matmul = rewriter.create<linalg::BatchReduceMatmulOp>(
          loc, resultOprand.getType(), ValueRange{dataOprand, weightOprand},
          resultOprand);
    } else {
      auto inputRange = SmallVector<Value>{dataOprand, weightOprand};
      auto resRange = SmallVector<Value>{resultOprand};

      auto res = linalgx::makeGenericPackedMatmulOp(
          rewriter, loc, linalgx::PackingType::VNNI_BRMM3D, inputRange,
          resRange);
      if (succeeded(res))
        matmul = *res;
      else
        return failure();
    }

    Value result = matmul.getOperation()->getResult(0);

    // Insert the result back to the original tensor
    for (Operation *user : currentOp->getResult(0).getUsers())
      setStaticSizeForInsertSliceOp(rewriter, user, result, CInnermostDims);

    if (option.needLowPrecisionCast) {
      // fuse the low precision cast to the innermost body
      rewriter.setInsertionPointAfter(currentOp);
      Value cond;
      for (LoopLikeOpInterface &loop : option.KLoopHandles) {
        Value induceVar = turnOpFoldResultIntoValue(
            rewriter, loc, *loop.getSingleInductionVar());
        Value upBound = turnOpFoldResultIntoValue(rewriter, loc,
                                                  *loop.getSingleUpperBound());
        Value step =
            turnOpFoldResultIntoValue(rewriter, loc, *loop.getSingleStep());
        Value currentCond =
            rewriter.create<arith::AddIOp>(loc, induceVar, step);
        currentCond = rewriter.create<arith::CmpIOp>(
            loc, arith::CmpIPredicate::sge, currentCond, upBound);
        cond = cond ? rewriter.create<arith::AndIOp>(loc, cond, currentCond)
                    : currentCond;
      }
      scf::IfOp ifOp = rewriter.create<scf::IfOp>(
          loc, TypeRange{currentOp.getDpsInits().back().getType()},
          cond ? cond : rewriter.create<arith::ConstantIntOp>(loc, true, 1),
          true);
      {
        OpBuilder::InsertionGuard guard(rewriter);
        Region &region = ifOp.getThenRegion();
        rewriter.setInsertionPointToStart(&region.back());
        linalg::CopyOp castOp = rewriter.create<linalg::CopyOp>(
            loc, matmul->getResult(0), currentOp.getDpsInits().back());
        rewriter.create<scf::YieldOp>(loc, castOp->getResult(0));
      }
      {
        OpBuilder::InsertionGuard guard(rewriter);
        Region &region = ifOp.getElseRegion();
        rewriter.setInsertionPointToStart(&region.back());
        rewriter.create<scf::YieldOp>(loc, currentOp.getDpsInits().back());
      }
      // set static size for the insertSliceOp of copyOp
      for (Operation *user : currentOp->getResult(1).getUsers())
        setStaticSizeForInsertSliceOp(rewriter, user, ifOp->getResult(0),
                                      CInnermostDims);
      rewriter.replaceOp(currentOp, {matmul->getResult(0), ifOp->getResult(0)});
    } else {
      rewriter.replaceOp(currentOp, matmul->getResult(0));
    }
    currentOp = matmul;

    // Fuse the fill op to the innermost body
    if (auto fillOp = llvm::dyn_cast_or_null<linalg::FillOp>(option.fillOp)) {
      Value fillValue = fillOp.getDpsInputs()[0];
      if (cfg.KThreads <= 1)
        // if use k slicing, the fill op is still need to be kept for the reduce
        // init
        rewriter.replaceUsesWithIf(fillOp.getResult(0), fillOp.getDpsInits()[0],
                                   [&](OpOperand &operand) {
                                     return isa<LoopLikeOpInterface>(
                                         operand.getOwner());
                                   });

      rewriter.setInsertionPointAfter(currentOp);
      Value cond;
      arith::ConstantIndexOp zeroConst =
          rewriter.create<arith::ConstantIndexOp>(loc, 0);
      for (LoopLikeOpInterface &loop : option.KLoopHandles) {
        Value induceVar = loop.getLoopRegions().front()->front().getArgument(0);
        Value currentCond = rewriter.create<arith::CmpIOp>(
            loc, arith::CmpIPredicate::eq, induceVar, zeroConst);
        cond = cond ? rewriter.create<arith::AndIOp>(loc, cond, currentCond)
                    : currentCond;
      }
      scf::IfOp ifOp = rewriter.create<scf::IfOp>(
          loc, TypeRange{currentOp.getDpsInits()[0].getType()},
          cond ? cond : rewriter.create<arith::ConstantIntOp>(loc, true, 1),
          true);
      {
        OpBuilder::InsertionGuard guard(rewriter);
        Region &region = ifOp.getThenRegion();
        rewriter.setInsertionPointToStart(&region.back());
        linalg::FillOp fillOp = rewriter.create<linalg::FillOp>(
            loc, fillValue, currentOp.getDpsInits()[0]);
        IRMapping mapping;
        mapping.map(currentOp.getDpsInits()[0], fillOp.getResult(0));
        Operation *res = rewriter.clone(*(currentOp.getOperation()), mapping);
        rewriter.create<scf::YieldOp>(loc, res->getResult(0));
      }
      {
        OpBuilder::InsertionGuard guard(rewriter);
        Region &region = ifOp.getElseRegion();
        rewriter.setInsertionPointToStart(&region.back());
        Operation *res = rewriter.clone(*(currentOp.getOperation()));
        rewriter.create<scf::YieldOp>(loc, res->getResult(0));
      }
      rewriter.replaceOp(currentOp, ifOp);
    }

    return success();
  }

  bool checkLinalgMatmulType(linalg::LinalgOp linalgOp) const {
<<<<<<< HEAD
    return llvm::isa<linalg::MatmulOp, linalgx::Mm2DVnniOp,
                     linalgx::Mm4DVnniOp>(linalgOp) ||
           linalgx::isGenericPackedMatmulOp(linalgOp.getOperation(),
                                            linalgx::PackingType::VNNI_MM2D) ||
           linalgx::isGenericPackedMatmulOp(linalgOp.getOperation(),
                                            linalgx::PackingType::VNNI_MM4D) ||
           linalgx::isGenericPackedMatmulOp(linalgOp.getOperation(),
                                            linalgx::PackingType::MM4D) ||
           linalgx::isGenericPackedMatmulOp(linalgOp.getOperation(),
                                            linalgx::PackingType::MM2D4D);
=======
    return llvm::isa<linalg::MatmulOp>(linalgOp) ||
           linalgx::isGenericPackedMatmulOp(
               linalgOp.getOperation(), linalgx::PackingType::VNNI_MM2D,
               linalgx::PackingType::VNNI_MM4D, linalgx::PackingType::MM4D);
>>>>>>> cad8a298
  }

  LogicalResult matchAndRewrite(linalg::LinalgOp linalgOp,
                                PatternRewriter &rewriter) const override {
    if (!checkLinalgMatmulType(linalgOp))
      return failure();
    if (linalgOp.hasPureBufferSemantics())
      return failure();

    if (linalgOp.getOperation()->getParentOfType<scf::ForallOp>() ||
        !linalgOp || linalgOp.getNumDpsInputs() != 2)
      return failure();

    OpBuilder::InsertionGuard guard(rewriter);
    rewriter.setInsertionPoint(linalgOp);
    FailureOr<SmallVector<SmallVector<DimType>>> operandDimTypes =
        getOprandDimType(linalgOp);
    if (failed(operandDimTypes))
      return failure();

    SmallVector<ArrayRef<int64_t>> originShapes = getShapes(linalgOp);
    Operation *fillOp = findParentFillOp(linalgOp.getDpsInits()[0]);

    // Step 1. Split matmul(bf16xbf16->bf16) to matmul(bf16xbf16->f32) +
    // cast(f32->bf16) if K slicing is needed
    MatmulConfigAnalysis cfgAnalysis =
        MatmulConfigAnalysis(linalgOp.getOperation());
    cfgAnalysis.setAllowIndivisibleInnerBlock(false);
    MatmulConfig cfg = cfgAnalysis.getConfig();
    if (!llvm::isa<linalg::GenericOp>(linalgOp))
      linalgOp = *linalg::generalizeNamedOp(rewriter, linalgOp);
    bool needLowPrecisionCast = needToLegalizeDtype(linalgOp);
    if (cfg.KThreads > 1) {
      FailureOr<DtypeLegalizeResult> result =
          matmulDtypeLegalize(rewriter, linalgOp.getOperation());
      if (succeeded(result) && result->castOp && result->linalgOp) {
        rewriter.replaceOp(linalgOp, result->castOp);
        linalgOp = dyn_cast<linalg::LinalgOp>(result->linalgOp);
      }
      needLowPrecisionCast = false;
    }

    // Step 2. Outer loop generation
    FailureOr<OuterLoopGenerationResult> outerLoopResult = outerLoopGeneration(
        rewriter, linalgOp, cfg, fillOp && isa<linalg::FillOp>(fillOp));
    if (failed(outerLoopResult))
      return failure();
    linalgOp = dyn_cast<linalg::LinalgOp>(outerLoopResult->tiledOps.back());

    // Step 3 generate inner loop body, convert the linalg.generic to brgemm
    innerBodyGenerationOption option = innerBodyGenerationOption{
        fillOp, needLowPrecisionCast, outerLoopResult->reductionLoops, cfg};

    if (failed(innerBodyGeneration(rewriter, linalgOp, originShapes,
                                   *operandDimTypes, option)))
      return failure();

    return success();
  }
};

struct DeepTileContractionOp
    : public impl::DeepTileContractionOpBase<DeepTileContractionOp> {
public:
  void runOnOperation() final {
    MLIRContext &ctx = getContext();
    IRRewriter rewriter(&ctx);
    RewritePatternSet patterns(&ctx);

    patterns.add<DeepTileMatmul>(patterns.getContext());
    linalg::populateLinalgTilingCanonicalizationPatterns(patterns);

    for (Dialect *dialect : ctx.getLoadedDialects())
      dialect->getCanonicalizationPatterns(patterns);
    for (RegisteredOperationName op : ctx.getRegisteredOperations())
      op.getCanonicalizationPatterns(patterns, &ctx);
    if (failed(
            applyPatternsAndFoldGreedily(getOperation(), std::move(patterns))))
      return signalPassFailure();
  }
};

} // namespace
} // namespace gc
} // namespace mlir<|MERGE_RESOLUTION|>--- conflicted
+++ resolved
@@ -949,23 +949,10 @@
   }
 
   bool checkLinalgMatmulType(linalg::LinalgOp linalgOp) const {
-<<<<<<< HEAD
-    return llvm::isa<linalg::MatmulOp, linalgx::Mm2DVnniOp,
-                     linalgx::Mm4DVnniOp>(linalgOp) ||
-           linalgx::isGenericPackedMatmulOp(linalgOp.getOperation(),
-                                            linalgx::PackingType::VNNI_MM2D) ||
-           linalgx::isGenericPackedMatmulOp(linalgOp.getOperation(),
-                                            linalgx::PackingType::VNNI_MM4D) ||
-           linalgx::isGenericPackedMatmulOp(linalgOp.getOperation(),
-                                            linalgx::PackingType::MM4D) ||
-           linalgx::isGenericPackedMatmulOp(linalgOp.getOperation(),
-                                            linalgx::PackingType::MM2D4D);
-=======
-    return llvm::isa<linalg::MatmulOp>(linalgOp) ||
-           linalgx::isGenericPackedMatmulOp(
-               linalgOp.getOperation(), linalgx::PackingType::VNNI_MM2D,
-               linalgx::PackingType::VNNI_MM4D, linalgx::PackingType::MM4D);
->>>>>>> cad8a298
+    linalgx::isGenericPackedMatmulOp(
+        linalgOp.getOperation(), linalgx::PackingType::VNNI_MM2D,
+        linalgx::PackingType::VNNI_MM4D, linalgx::PackingType::MM4D,
+        linalgx::PackingType::MM2D4D);
   }
 
   LogicalResult matchAndRewrite(linalg::LinalgOp linalgOp,
