--- conflicted
+++ resolved
@@ -12,22 +12,16 @@
 gc_add_mlir_library(GcPasses
   OneDNNGraphToLinalg.cpp
   Pipeline.cpp
-<<<<<<< HEAD
-  TileNamed.cpp
-  LowerTileVectorPass.cpp
-  CPUPhysicalResigterPass.cpp
-
-  ADDITIONAL_HEADER_DIRS
-    ${PROJECT_SOURCE_DIR}/include
-=======
   IterativeTilingAndFusion.cpp
   TilingUsingInterfaceX.cpp
   VerifyTargetDescription.cpp
   DeepTileContractionNamedOp.cpp
-  TilingUtil.cpp
+  TilingUtil.cpp  
+  LowerTileVectorPass.cpp
+  CPUPhysicalResigterPass.cpp
+
   SinkOpIntoInnerLoop.cpp
   MergeNestedForall.cpp
->>>>>>> fa29bcdb
 
   DEPENDS
     GraphCompilerPassIncGen
