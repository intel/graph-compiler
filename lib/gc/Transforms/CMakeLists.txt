--- conflicted
+++ resolved
@@ -9,12 +9,8 @@
 get_property(mlir_dialect_libs GLOBAL PROPERTY MLIR_DIALECT_LIBS)
 get_property(mlir_conversion_libs GLOBAL PROPERTY MLIR_CONVERSION_LIBS)
 
-<<<<<<< HEAD
-add_mlir_library(GCPasses
+gc_add_mlir_library(GcPasses
   MemRefToCPURuntime.cpp
-=======
-gc_add_mlir_library(GcPasses
->>>>>>> f5bde392
   OneDNNGraphToLinalg.cpp
   Pipeline.cpp
   TileNamed.cpp
@@ -26,13 +22,8 @@
     ${mlir_dialect_libs}
     ${mlir_conversion_libs}
     ${MLIR_LINK_COMPONENTS}
-<<<<<<< HEAD
-    MLIROneDNNGraph
-    MLIRCPURuntimeDialect
-=======
     ${GC_ONEDNN_DIALECT_LIB_NAME}
     GcInterface
->>>>>>> f5bde392
   )
 
 if(GC_ENABLE_IMEX)
