add_subdirectory(Utils)

gc_set_mlir_link_components(MLIR_LINK_COMPONENTS
  MLIRIR
  MLIRSupport
  MLIRBufferizationToMemRef
  MLIRBufferizationPipelines)

get_property(mlir_dialect_libs GLOBAL PROPERTY MLIR_DIALECT_LIBS)
get_property(mlir_conversion_libs GLOBAL PROPERTY MLIR_CONVERSION_LIBS)

gc_add_mlir_library(GcPasses
  MemRefToCPURuntime.cpp
  OneDNNGraphToLinalg.cpp
  Pipeline.cpp
  IterativeTilingAndFusion.cpp
  TilingUsingInterfaceX.cpp
  VerifyTargetDescription.cpp
<<<<<<< HEAD
  DeepTileContractionNamedOp.cpp
  TilingUtil.cpp  

=======
  DecomposeAggregatedOps.cpp
  DeepTileContractionOp.cpp
  TilingUtil.cpp
>>>>>>> 70e306bd
  SinkOpIntoInnerLoop.cpp
  MergeNestedForall.cpp
  FoldTensorOperation.cpp
  LowerToTileVector.cpp
  CPUPhysicalRegisterPass.cpp

  DEPENDS
    GraphCompilerPassIncGen

  LINK_LIBS PUBLIC
    ${mlir_dialect_libs}
    ${mlir_conversion_libs}
    ${MLIR_LINK_COMPONENTS}
    ${GC_ONEDNN_DIALECT_LIB_NAME}
    GcInterface
  )

if(GC_ENABLE_IMEX)
  add_subdirectory(GPU)
endif()

add_subdirectory(Microkernel)<|MERGE_RESOLUTION|>--- conflicted
+++ resolved
@@ -16,15 +16,9 @@
   IterativeTilingAndFusion.cpp
   TilingUsingInterfaceX.cpp
   VerifyTargetDescription.cpp
-<<<<<<< HEAD
-  DeepTileContractionNamedOp.cpp
-  TilingUtil.cpp  
-
-=======
   DecomposeAggregatedOps.cpp
   DeepTileContractionOp.cpp
   TilingUtil.cpp
->>>>>>> 70e306bd
   SinkOpIntoInnerLoop.cpp
   MergeNestedForall.cpp
   FoldTensorOperation.cpp
