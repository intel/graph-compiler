add_subdirectory(Utils)

gc_set_mlir_link_components(MLIR_LINK_COMPONENTS
  MLIRIR
  MLIRSupport
  MLIRBufferizationToMemRef
  MLIRBufferizationPipelines)

get_property(mlir_dialect_libs GLOBAL PROPERTY MLIR_DIALECT_LIBS)
get_property(mlir_conversion_libs GLOBAL PROPERTY MLIR_CONVERSION_LIBS)

gc_add_mlir_library(GcPasses
  OneDNNGraphToLinalg.cpp
  Pipeline.cpp
  TileNamed.cpp
<<<<<<< HEAD
  ConstantSubgraphAnalysis.cpp
  ConstantTensorFolding.cpp

  ADDITIONAL_HEADER_DIRS
    ${PROJECT_SOURCE_DIR}/include
=======
  IterativeTilingAndFusion.cpp
  TilingUsingInterfaceX.cpp
  VerifyTargetDescription.cpp
>>>>>>> ca1373ee

  DEPENDS
    GraphCompilerPassIncGen

  LINK_LIBS PUBLIC
    ${mlir_dialect_libs}
    ${mlir_conversion_libs}
    ${MLIR_LINK_COMPONENTS}
    ${GC_ONEDNN_DIALECT_LIB_NAME}
    GcInterface
  )

if(GC_ENABLE_IMEX)
  add_subdirectory(GPU)
endif()<|MERGE_RESOLUTION|>--- conflicted
+++ resolved
@@ -13,17 +13,14 @@
   OneDNNGraphToLinalg.cpp
   Pipeline.cpp
   TileNamed.cpp
-<<<<<<< HEAD
+  IterativeTilingAndFusion.cpp
+  TilingUsingInterfaceX.cpp
+  VerifyTargetDescription.cpp
   ConstantSubgraphAnalysis.cpp
   ConstantTensorFolding.cpp
 
   ADDITIONAL_HEADER_DIRS
     ${PROJECT_SOURCE_DIR}/include
-=======
-  IterativeTilingAndFusion.cpp
-  TilingUsingInterfaceX.cpp
-  VerifyTargetDescription.cpp
->>>>>>> ca1373ee
 
   DEPENDS
     GraphCompilerPassIncGen
@@ -34,6 +31,7 @@
     ${MLIR_LINK_COMPONENTS}
     ${GC_ONEDNN_DIALECT_LIB_NAME}
     GcInterface
+    GcAnalysis
   )
 
 if(GC_ENABLE_IMEX)
