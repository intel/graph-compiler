--- conflicted
+++ resolved
@@ -17,13 +17,10 @@
   IterativeTilingAndFusion.cpp
   TilingUsingInterfaceX.cpp
   VerifyTargetDescription.cpp
-<<<<<<< HEAD
   PropagateLayout.cpp
   PostProcessPackUnpack.cpp
   LowerPackUnpack.cpp
-=======
   DecomposeAggregatedOps.cpp
->>>>>>> b5939768
   DeepTileContractionOp.cpp
   TilingUtil.cpp
 
