--- conflicted
+++ resolved
@@ -28,13 +28,8 @@
     GcInterface
   )
 
-<<<<<<< HEAD
-set_property(GLOBAL APPEND PROPERTY GC_PASS_LIBS GCPasses)
-
-if(GC_USE_GPU)
-=======
 if(GC_ENABLE_IMEX)
->>>>>>> 6cadff84
   add_subdirectory(GPU)
 endif()
+
 add_subdirectory(Microkernel)