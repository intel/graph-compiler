add_subdirectory(Utils)

gc_set_mlir_link_components(MLIR_LINK_COMPONENTS
  MLIRIR
  MLIRSupport
  MLIRBufferizationToMemRef
  MLIRBufferizationPipelines)

get_property(mlir_dialect_libs GLOBAL PROPERTY MLIR_DIALECT_LIBS)
get_property(mlir_conversion_libs GLOBAL PROPERTY MLIR_CONVERSION_LIBS)

gc_add_mlir_library(GcPasses
  OneDNNGraphToLinalg.cpp
  Pipeline.cpp
  IterativeTilingAndFusion.cpp
  TilingUsingInterfaceX.cpp
  VerifyTargetDescription.cpp
<<<<<<< HEAD
  LowerPackAndUnpack.cpp
=======
  DeepTileContractionNamedOp.cpp
  TilingUtil.cpp
  SinkOpIntoInnerLoop.cpp
  MergeNestedForall.cpp
>>>>>>> e95a3021

  DEPENDS
    GraphCompilerPassIncGen

  LINK_LIBS PUBLIC
    ${mlir_dialect_libs}
    ${mlir_conversion_libs}
    ${MLIR_LINK_COMPONENTS}
    ${GC_ONEDNN_DIALECT_LIB_NAME}
    GcInterface
  )

if(GC_ENABLE_IMEX)
  add_subdirectory(GPU)
endif()<|MERGE_RESOLUTION|>--- conflicted
+++ resolved
@@ -15,14 +15,11 @@
   IterativeTilingAndFusion.cpp
   TilingUsingInterfaceX.cpp
   VerifyTargetDescription.cpp
-<<<<<<< HEAD
   LowerPackAndUnpack.cpp
-=======
   DeepTileContractionNamedOp.cpp
   TilingUtil.cpp
   SinkOpIntoInnerLoop.cpp
   MergeNestedForall.cpp
->>>>>>> e95a3021
 
   DEPENDS
     GraphCompilerPassIncGen
