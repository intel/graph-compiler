add_subdirectory(Utils)

gc_set_mlir_link_components(MLIR_LINK_COMPONENTS
  MLIRIR
  MLIRSupport
  MLIRBufferizationToMemRef
  MLIRBufferizationPipelines)

get_property(mlir_dialect_libs GLOBAL PROPERTY MLIR_DIALECT_LIBS)
get_property(mlir_conversion_libs GLOBAL PROPERTY MLIR_CONVERSION_LIBS)

gc_add_mlir_library(GcPasses
  OneDNNGraphToLinalg.cpp
  Pipeline.cpp
  TileNamed.cpp
<<<<<<< HEAD
  BufferHoist.cpp

  ADDITIONAL_HEADER_DIRS
    ${PROJECT_SOURCE_DIR}/include
=======
  IterativeTilingAndFusion.cpp
  TilingUsingInterfaceX.cpp
  VerifyTargetDescription.cpp
>>>>>>> ca1373ee

  DEPENDS
    GraphCompilerPassIncGen

  LINK_LIBS PUBLIC
    ${mlir_dialect_libs}
    ${mlir_conversion_libs}
    ${MLIR_LINK_COMPONENTS}
    ${GC_ONEDNN_DIALECT_LIB_NAME}
    GcInterface
  )

if(GC_ENABLE_IMEX)
  add_subdirectory(GPU)
endif()<|MERGE_RESOLUTION|>--- conflicted
+++ resolved
@@ -13,16 +13,10 @@
   OneDNNGraphToLinalg.cpp
   Pipeline.cpp
   TileNamed.cpp
-<<<<<<< HEAD
-  BufferHoist.cpp
-
-  ADDITIONAL_HEADER_DIRS
-    ${PROJECT_SOURCE_DIR}/include
-=======
   IterativeTilingAndFusion.cpp
   TilingUsingInterfaceX.cpp
   VerifyTargetDescription.cpp
->>>>>>> ca1373ee
+  BufferHoist.cpp
 
   DEPENDS
     GraphCompilerPassIncGen
