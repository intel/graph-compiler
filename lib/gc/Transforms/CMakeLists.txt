gc_set_mlir_link_components(MLIR_LINK_COMPONENTS
  MLIRIR
  MLIRSupport
  MLIRBufferizationToMemRef
  MLIRBufferizationPipelines)

add_mlir_library(GCPasses
  OneDNNGraphToLinalg.cpp
  TileNamed.cpp

  ADDITIONAL_HEADER_DIRS
    ${PROJECT_SOURCE_DIR}/include

  DEPENDS
    GraphCompilerPassIncGen

  LINK_LIBS PUBLIC
    ${mlir_dialect_libs}
<<<<<<< HEAD
    MLIRIR
    MLIRSupport
    MLIRBufferizationToMemRef
    MLIRBufferizationPipelines
  )

=======
    ${MLIR_LINK_COMPONENTS}
    MLIROneDNNGraph
  )
>>>>>>> 720af958
set_property(GLOBAL APPEND PROPERTY GC_PASS_LIBS GCPasses)<|MERGE_RESOLUTION|>--- conflicted
+++ resolved
@@ -16,16 +16,8 @@
 
   LINK_LIBS PUBLIC
     ${mlir_dialect_libs}
-<<<<<<< HEAD
-    MLIRIR
-    MLIRSupport
-    MLIRBufferizationToMemRef
-    MLIRBufferizationPipelines
-  )
-
-=======
     ${MLIR_LINK_COMPONENTS}
     MLIROneDNNGraph
   )
->>>>>>> 720af958
+
 set_property(GLOBAL APPEND PROPERTY GC_PASS_LIBS GCPasses)