add_subdirectory(Utils)

gc_set_mlir_link_components(MLIR_LINK_COMPONENTS
  MLIRIR
  MLIRSupport
  MLIRBufferizationToMemRef
  MLIRBufferizationPipelines)

get_property(mlir_dialect_libs GLOBAL PROPERTY MLIR_DIALECT_LIBS)
get_property(mlir_conversion_libs GLOBAL PROPERTY MLIR_CONVERSION_LIBS)

gc_add_mlir_library(GcPasses
  MemRefToCPURuntime.cpp
  OneDNNGraphToLinalg.cpp
  Pipeline.cpp
  IterativeTilingAndFusion.cpp
  TilingUsingInterfaceX.cpp
  VerifyTargetDescription.cpp
<<<<<<< HEAD
  PropagateLayout.cpp
  PostProcessPackUnpack.cpp
  LowerPackUnpack.cpp
  DeepTileContractionNamedOp.cpp
=======
  DecomposeAggregatedOps.cpp
  DeepTileContractionOp.cpp
>>>>>>> bd49e3a0
  TilingUtil.cpp
  SinkOpIntoInnerLoop.cpp
  MergeNestedForall.cpp
  StaticMemoryPlanning.cpp
  MergeAlloc.cpp
  MergeAllocTickBased.cpp
  FoldTensorOperation.cpp
  LowerToTileVector.cpp

  DEPENDS
    GraphCompilerPassIncGen

  LINK_LIBS PUBLIC
    ${mlir_dialect_libs}
    ${mlir_conversion_libs}
    ${MLIR_LINK_COMPONENTS}
    ${GC_ONEDNN_DIALECT_LIB_NAME}
    GcInterface
    MLIRMicrokernelTransforms
  )

if(GC_ENABLE_IMEX)
  add_subdirectory(GPU)
endif()

add_subdirectory(Microkernel)<|MERGE_RESOLUTION|>--- conflicted
+++ resolved
@@ -16,15 +16,11 @@
   IterativeTilingAndFusion.cpp
   TilingUsingInterfaceX.cpp
   VerifyTargetDescription.cpp
-<<<<<<< HEAD
   PropagateLayout.cpp
   PostProcessPackUnpack.cpp
   LowerPackUnpack.cpp
-  DeepTileContractionNamedOp.cpp
-=======
   DecomposeAggregatedOps.cpp
   DeepTileContractionOp.cpp
->>>>>>> bd49e3a0
   TilingUtil.cpp
   SinkOpIntoInnerLoop.cpp
   MergeNestedForall.cpp
