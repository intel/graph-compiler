--- conflicted
+++ resolved
@@ -10,16 +10,12 @@
 add_mlir_library(GCPasses
   OneDNNGraphToLinalg.cpp
   Pipeline.cpp
-<<<<<<< HEAD
-  TileNamed.cpp
-  LowerTileVectorPass.cpp
-  CPUPhysicalResigterPass.cpp
-=======
   DeepTileContractionNamedOp.cpp
   Tiling.cpp
   AnyTilableFusion.cpp
   TilingUsingInterfaceX.cpp
->>>>>>> 1aee6b41
+  LowerTileVectorPass.cpp
+  CPUPhysicalResigterPass.cpp
 
   ADDITIONAL_HEADER_DIRS
     ${PROJECT_SOURCE_DIR}/include
