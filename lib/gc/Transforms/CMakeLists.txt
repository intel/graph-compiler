add_subdirectory(Utils)

gc_set_mlir_link_components(MLIR_LINK_COMPONENTS
  MLIRIR
  MLIRSupport
  MLIRBufferizationToMemRef
  MLIRBufferizationPipelines)

get_property(mlir_dialect_libs GLOBAL PROPERTY MLIR_DIALECT_LIBS)
get_property(mlir_conversion_libs GLOBAL PROPERTY MLIR_CONVERSION_LIBS)

gc_add_mlir_library(GcPasses
  MemRefToCPURuntime.cpp
  OneDNNGraphToLinalg.cpp
  Pipeline.cpp
  IterativeTilingAndFusion.cpp
  TilingUsingInterfaceX.cpp
  VerifyTargetDescription.cpp
  ConstantSubgraphAnalysis.cpp
  ConstantTensorFolding.cpp
  DecomposeAggregatedOps.cpp
  DeepTileContractionOp.cpp
  TilingUtil.cpp
  SinkOpIntoInnerLoop.cpp
  MergeNestedForall.cpp
  StaticMemoryPlanning.cpp
  MergeAlloc.cpp
  MergeAllocTickBased.cpp
  FoldTensorOperation.cpp
  LowerToTileVector.cpp

  DEPENDS
    GraphCompilerPassIncGen

  LINK_LIBS PUBLIC
    ${mlir_dialect_libs}
    ${mlir_conversion_libs}
    ${MLIR_LINK_COMPONENTS}
    ${GC_ONEDNN_DIALECT_LIB_NAME}
    GcInterface
<<<<<<< HEAD
    MLIRMicrokernelTransforms
=======
    GcAnalysis
>>>>>>> 968677d9
  )

if(GC_ENABLE_IMEX)
  add_subdirectory(GPU)
endif()

add_subdirectory(Microkernel)<|MERGE_RESOLUTION|>--- conflicted
+++ resolved
@@ -38,11 +38,8 @@
     ${MLIR_LINK_COMPONENTS}
     ${GC_ONEDNN_DIALECT_LIB_NAME}
     GcInterface
-<<<<<<< HEAD
     MLIRMicrokernelTransforms
-=======
     GcAnalysis
->>>>>>> 968677d9
   )
 
 if(GC_ENABLE_IMEX)
