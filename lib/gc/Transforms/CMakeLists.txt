gc_set_mlir_link_components(MLIR_LINK_COMPONENTS
  MLIRIR
  MLIRSupport
  MLIRBufferizationToMemRef
  MLIRBufferizationPipelines)

add_mlir_library(GCPasses
  OneDNNGraphToLinalg.cpp
  TileNamed.cpp

  ADDITIONAL_HEADER_DIRS
    ${PROJECT_SOURCE_DIR}/include

  DEPENDS
    GraphCompilerPassIncGen

  LINK_LIBS PUBLIC
    ${mlir_dialect_libs}
<<<<<<< HEAD
    ${MLIR_LINK_COMPONENTS}
  )
set_property(GLOBAL APPEND PROPERTY GC_PASS_LIBS GCPasses)
=======
    MLIROneDNNGraph
    MLIRIR
    MLIRSupport
    MLIRBufferizationToMemRef
    MLIRBufferizationPipelines
  )
>>>>>>> 259c918f
<|MERGE_RESOLUTION|>--- conflicted
+++ resolved
@@ -16,15 +16,7 @@
 
   LINK_LIBS PUBLIC
     ${mlir_dialect_libs}
-<<<<<<< HEAD
     ${MLIR_LINK_COMPONENTS}
+    MLIROneDNNGraph
   )
-set_property(GLOBAL APPEND PROPERTY GC_PASS_LIBS GCPasses)
-=======
-    MLIROneDNNGraph
-    MLIRIR
-    MLIRSupport
-    MLIRBufferizationToMemRef
-    MLIRBufferizationPipelines
-  )
->>>>>>> 259c918f
+set_property(GLOBAL APPEND PROPERTY GC_PASS_LIBS GCPasses)