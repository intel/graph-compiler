--- conflicted
+++ resolved
@@ -15,11 +15,7 @@
   Pipeline.cpp
   TileUsingInterfaceX.cpp
   IterativeTilingAndFusion.cpp
-<<<<<<< HEAD
   EliminateConstantWeightPack.cpp
-  TilingUsingInterfaceX.cpp
-=======
->>>>>>> cad8a298
   VerifyTargetDescription.cpp
   PropagateLayout.cpp
   PostProcessPackUnpack.cpp
