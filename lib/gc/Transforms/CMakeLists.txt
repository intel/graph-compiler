--- conflicted
+++ resolved
@@ -16,18 +16,12 @@
   IterativeTilingAndFusion.cpp
   TilingUsingInterfaceX.cpp
   VerifyTargetDescription.cpp
-<<<<<<< HEAD
   ConstantSubgraphAnalysis.cpp
   ConstantTensorFolding.cpp
-
-  ADDITIONAL_HEADER_DIRS
-    ${PROJECT_SOURCE_DIR}/include
-=======
   DeepTileContractionNamedOp.cpp
   TilingUtil.cpp
   SinkOpIntoInnerLoop.cpp
   MergeNestedForall.cpp
->>>>>>> 8500551f
 
   DEPENDS
     GraphCompilerPassIncGen
