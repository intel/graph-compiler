--- conflicted
+++ resolved
@@ -16,12 +16,8 @@
   IterativeTilingAndFusion.cpp
   TilingUsingInterfaceX.cpp
   VerifyTargetDescription.cpp
-<<<<<<< HEAD
   DecomposeAggregatedOps.cpp
-  DeepTileContractionNamedOp.cpp
-=======
   DeepTileContractionOp.cpp
->>>>>>> be5c6604
   TilingUtil.cpp
   SinkOpIntoInnerLoop.cpp
   MergeNestedForall.cpp
