add_subdirectory(Utils)

gc_set_mlir_link_components(MLIR_LINK_COMPONENTS
  MLIRIR
  MLIRSupport
  MLIRBufferizationToMemRef
  MLIRBufferizationPipelines)

get_property(mlir_dialect_libs GLOBAL PROPERTY MLIR_DIALECT_LIBS)
get_property(mlir_conversion_libs GLOBAL PROPERTY MLIR_CONVERSION_LIBS)

gc_add_mlir_library(GcPasses
  MemRefToCPURuntime.cpp
  OneDNNGraphToLinalg.cpp
  Pipeline.cpp
  IterativeTilingAndFusion.cpp
  TilingUsingInterfaceX.cpp
  VerifyTargetDescription.cpp
<<<<<<< HEAD
  DecomposeAggregatedOps.cpp
  
=======
  DeepTileContractionNamedOp.cpp
  TilingUtil.cpp
  SinkOpIntoInnerLoop.cpp
  MergeNestedForall.cpp
  FoldTensorOperation.cpp
  LowerToTileVector.cpp

>>>>>>> 3934bc80
  DEPENDS
    GraphCompilerPassIncGen

  LINK_LIBS PUBLIC
    ${mlir_dialect_libs}
    ${mlir_conversion_libs}
    ${MLIR_LINK_COMPONENTS}
    ${GC_ONEDNN_DIALECT_LIB_NAME}
    GcInterface
  )

if(GC_ENABLE_IMEX)
  add_subdirectory(GPU)
endif()<|MERGE_RESOLUTION|>--- conflicted
+++ resolved
@@ -16,10 +16,7 @@
   IterativeTilingAndFusion.cpp
   TilingUsingInterfaceX.cpp
   VerifyTargetDescription.cpp
-<<<<<<< HEAD
   DecomposeAggregatedOps.cpp
-  
-=======
   DeepTileContractionNamedOp.cpp
   TilingUtil.cpp
   SinkOpIntoInnerLoop.cpp
@@ -27,7 +24,6 @@
   FoldTensorOperation.cpp
   LowerToTileVector.cpp
 
->>>>>>> 3934bc80
   DEPENDS
     GraphCompilerPassIncGen
 
