--- conflicted
+++ resolved
@@ -144,12 +144,8 @@
     auto op = getOperation();
     PassManager pm{op->getContext()};
     populateCPUPipeline(pm);
-<<<<<<< HEAD
-    // pm.enableIRPrinting();
-=======
     // TODO(longsheng): add a option to
     // disable threading and enable pm.enableIRPrinting();
->>>>>>> d7c3c0bd
     if (failed(pm.run(op)))
       signalPassFailure();
   }
