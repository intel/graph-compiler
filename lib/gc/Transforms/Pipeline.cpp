--- conflicted
+++ resolved
@@ -56,12 +56,8 @@
   pm.addNestedPass<func::FuncOp>(math::createMathLegalizeToF32());
   // sourceTypeStrs can be extended
   arith::ArithEmulateUnsupportedFloatsOptions options;
-<<<<<<< HEAD
-  options.sourceTypeStrs = std::array<std::string, 1>({"bf16"});
-=======
-  const static std::string strType = "bf16";
-  options.sourceTypeStrs = {&strType, 1};
->>>>>>> 2e88473d
+  std::array<std::string, 1> typeStr = {"bf16"};
+  options.sourceTypeStrs = typeStr;
   options.targetTypeStr = "f32";
   pm.addNestedPass<func::FuncOp>(
       arith::createArithEmulateUnsupportedFloats(options));
