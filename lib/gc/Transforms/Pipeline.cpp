//===- Pipeline.cpp - Graph Compiler all-in-one pipeline --------*- C++ -*-===//
//
// This file is licensed under the Apache License v2.0 with LLVM Exceptions.
// See https://llvm.org/LICENSE.txt for license information.
// SPDX-License-Identifier: Apache-2.0 WITH LLVM-exception
//
//===----------------------------------------------------------------------===//

#include "mlir/Conversion/Passes.h"
#include "mlir/Dialect/Bufferization/Transforms/OneShotAnalysis.h"
#include "mlir/Dialect/Bufferization/Transforms/Passes.h"
#include "mlir/Dialect/LLVMIR/LLVMDialect.h"
#include "mlir/Dialect/LLVMIR/Transforms/Passes.h"
#include "mlir/Dialect/Linalg/Passes.h"
#include "mlir/Dialect/MemRef/IR/MemRef.h"
#include "mlir/Dialect/MemRef/Transforms/Passes.h"
#include "mlir/Dialect/OpenMP/OpenMPDialect.h"
#include "mlir/Dialect/SCF/IR/SCF.h"
#include "mlir/Dialect/Tensor/IR/Tensor.h"
#include "mlir/InitAllPasses.h"
#include "mlir/Pass/PassManager.h"
#include "mlir/Support/LogicalResult.h"
#include "mlir/Transforms/Passes.h"

#include "gc/Dialect/CPURuntime/Transforms/CPURuntimePasses.h"
#include "gc/Dialect/Linalgx/IR/LinalgxDialect.h"
#include "gc/Dialect/OneDNNGraph/OneDNNGraphDialect.h"
#include "gc/Transforms/Microkernel/MicrokernelPasses.h"
#include "gc/Transforms/Passes.h"

namespace mlir::gc {
#define GEN_PASS_DEF_LINALGLOWERTOLOOP
#include "gc/Transforms/Passes.h.inc"
struct LinalgLowerToLoop
    : public impl::LinalgLowerToLoopBase<LinalgLowerToLoop> {
public:
  void runOnOperation() override {
    auto module = getOperation();
    IRRewriter rewriter(&getContext());

    module->walk([&](linalg::LinalgOp linalgOp) {
      rewriter.setInsertionPoint(linalgOp);
      if (linalgOp->getParentOfType<scf::ForallOp>() ||
          linalgOp->getParentOfType<scf::ParallelOp>()) {
        auto loops = linalgOpToLoops(rewriter, linalgOp);
        if (failed(loops)) {
          llvm::outs() << "Failed to convert to parallel loops\n";
          return;
        }
        rewriter.eraseOp(linalgOp);
      } else {
        auto loops = linalgOpToParallelLoops(rewriter, linalgOp);
        if (failed(loops)) {
          llvm::outs() << "Failed to convert to parallel loops\n";
          return;
        }
        rewriter.eraseOp(linalgOp);
      }
    });
  }
};
#undef GEN_PASS_DEF_LINALGLOWERTOLOOP

void populateCleanUpPasses(mlir::PassManager &pm) {
  pm.addPass(createCanonicalizerPass());
  pm.addPass(createCSEPass());
  pm.addPass(createLoopInvariantCodeMotionPass());
  // pm.addPass(createLoopInvariantSubsetHoistingPass());
  pm.addPass(createCSEPass());
  pm.addPass(createSCCPPass());
}

// linalg + linalgX + tensor
void populateFrontendPasses(mlir::PassManager &pm) {
  pm.addPass(createConvertOneDNNGraphToLinalg());
  PrintIRPassOptions option{"Frontend passes result"};
  pm.addPass(createPrintIRPass(option));
  populateCleanUpPasses(pm);
}

// scf + arith + math + vector + tensor + linalg.brgemm + tensor.pack/unpack
void populateTensorPasses(mlir::PassManager &pm) {
  // todo: padding propagation pass
  // todo: layout propagation pass
  // todo: tensor constant propagation pass
  pm.addNestedPass<func::FuncOp>(createDeepTileContractionNamedOp());
  // todo: fine-grain fusion pass
  // todo: lower linalg to arith/math on virtual vector pass

  // REMOVE this pass after the above passes are added. Currently we add this
  // pass to make the pipeline work properly
  populateCleanUpPasses(pm);
  PrintIRPassOptions option{"Tensor passes result"};
  pm.addPass(createPrintIRPass(option));
}

// scf + arith + math + vector + tensor + linalg.brgemm
void populateVectorPasses(mlir::PassManager &pm) {
  // todo: bf16 promotion pass, device dependent pass
  // todo: bf16 cast elimilation pass, fast-math kind pass, designed to support
  // oneDNN graph spec
  pm.addNestedPass<func::FuncOp>(arith::createArithExpandOpsPass());
  // todo: lower to physical vector pass, device dependent pass
  populateCleanUpPasses(pm);
  PrintIRPassOptions option{"Vector passes result"};
  pm.addPass(createPrintIRPass(option));
}

// scf + arith + math + vector + memref + linalg.brgemm
void populateBufferizationPasses(mlir::PassManager &pm) {
  bufferization::OneShotBufferizationOptions options;
  options.bufferizeFunctionBoundaries = true;
  options.setFunctionBoundaryTypeConversion(
      bufferization::LayoutMapOption::IdentityLayoutMap);
  pm.addPass(bufferization::createOneShotBufferizePass(options));
  pm.addPass(createCSEPass());

  bufferization::BufferResultsToOutParamsOpts opt{};
  opt.hoistStaticAllocs = true;
  pm.addPass(bufferization::createBufferResultsToOutParamsPass(opt));
  // todo: buffer schedule pass
  // todo: Need to improve this pass to support nested parallel.
  pm.addNestedPass<func::FuncOp>(bufferization::createBufferHoistingPass());
  pm.addNestedPass<func::FuncOp>(bufferization::createBufferLoopHoistingPass());
  pm.addNestedPass<func::FuncOp>(bufferization::createBufferDeallocationPass());
  pm.addPass(createBufferizationToMemRefPass());
  populateCleanUpPasses(pm);
  PrintIRPassOptions option{"Bufferization passes result"};
  pm.addPass(createPrintIRPass(option));
}

// scf + arith + math + vector + memref + func/microkernel
void populateMicroKernelPasses(mlir::PassManager &pm) {
  pm.addNestedPass<func::FuncOp>(
      mlir::microkernel::createConvertLinalgToMicrokernel());
  pm.addPass(mlir::microkernel::createEarlyDispatchMicrokernel());
  pm.addPass(mlir::microkernel::createConvertMicrokernelToDnnlFunc());
  pm.addPass(mlir::microkernel::createMergeBranchMicrokernelContext());
  pm.addPass(mlir::microkernel::createMicrokernelInvariantCodeMotion());
<<<<<<< HEAD
=======
  // pm.addPass(createRemoveDeadValuesPass());
  // pm.addPass(createInlinerPass());
>>>>>>> 597334f6
  populateCleanUpPasses(pm);
  PrintIRPassOptions option{"MicroKernel passes result"};
  pm.addPass(createPrintIRPass(option));
}

void populateCPURuntimePasses(mlir::PassManager &pm) {
  // todo: flatten nested parallel pass to support coarse-grain usion
  // remove this pass after we add FlattenNestedParallel
  pm.addPass(createForallToParallelLoopPass());
  pm.addPass(createConvertSCFToOpenMPPass());
  populateCleanUpPasses(pm);
  PrintIRPassOptions option{"CPURuntime passes result"};
  pm.addPass(createPrintIRPass(option));
}

void populateLoweringToLLVMPasses(mlir::PassManager &pm) {
  pm.addPass(createLowerAffinePass());
  pm.addPass(createFinalizeMemRefToLLVMConversionPass());
  pm.addPass(createConvertSCFToCFPass());
  pm.addPass(cpuruntime::createCPURuntimeToLLVM());
  pm.addPass(createConvertOpenMPToLLVMPass());
  pm.addNestedPass<func::FuncOp>(createConvertMathToLLVMPass());
  pm.addPass(createConvertMathToLibmPass());
  pm.addNestedPass<func::FuncOp>(createArithToLLVMConversionPass());
  pm.addPass(createConvertFuncToLLVMPass());
  pm.addPass(createConvertControlFlowToLLVMPass());
  pm.addPass(createCSEPass());
  pm.addPass(createCanonicalizerPass());
  pm.addPass(createReconcileUnrealizedCastsPass());
  pm.addPass(createSymbolDCEPass());
  populateCleanUpPasses(pm);
  PrintIRPassOptions option{"LoweringToLLVM passes result"};
  pm.addPass(createPrintIRPass(option));
}

void populateLLVMPasses(mlir::PassManager &pm) {
  pm.addPass(memref::createExpandOpsPass());
  pm.addPass(memref::createExpandStridedMetadataPass());
  populateLoweringToLLVMPasses(pm);
  populateCleanUpPasses(pm);
  PrintIRPassOptions option{"LLVM passes result"};
  pm.addPass(createPrintIRPass(option));
}

void populateCPUPipeline(mlir::PassManager &pm) {
  // front-end, oneDNN graph dialect
  populateFrontendPasses(pm);
  // middle-end, LinalgX/Linalg/tensor dialects
  populateTensorPasses(pm);
  // middle-end, arith/math/vector dialects
  populateVectorPasses(pm);
  // back-end, arith/math/vector/memref dialects
  populateBufferizationPasses(pm);
  populateMicroKernelPasses(pm);
  // REMOVE this pass after the TensorPasses are added. Currently we add this
  // pass to make the pipeline work properly
  pm.addPass(createLinalgLowerToLoop());
  populateCPURuntimePasses(pm);
  // // back-end, llvm dialect
  populateLLVMPasses(pm);
}

#define GEN_PASS_DEF_GCCPUPIPELINE
#include "gc/Transforms/Passes.h.inc"
namespace {
class GCCPUPipeline : public impl::GCCPUPipelineBase<GCCPUPipeline> {
public:
  friend struct PassHelper;
  using impl::GCCPUPipelineBase<GCCPUPipeline>::GCCPUPipelineBase;
  void runOnOperation() final {
    auto op = getOperation();
    PassManager pm{op->getContext()};
    populateCPUPipeline(pm);
    // TODO(longsheng): add a option to
    // disable threading and enable pm.enableIRPrinting();
    if (failed(pm.run(op)))
      signalPassFailure();
  }
};

} // namespace
} // namespace mlir::gc<|MERGE_RESOLUTION|>--- conflicted
+++ resolved
@@ -27,6 +27,9 @@
 #include "gc/Dialect/OneDNNGraph/OneDNNGraphDialect.h"
 #include "gc/Transforms/Microkernel/MicrokernelPasses.h"
 #include "gc/Transforms/Passes.h"
+
+#include <string>
+#include <iostream>
 
 namespace mlir::gc {
 #define GEN_PASS_DEF_LINALGLOWERTOLOOP
@@ -113,6 +116,10 @@
   options.setFunctionBoundaryTypeConversion(
       bufferization::LayoutMapOption::IdentityLayoutMap);
   pm.addPass(bufferization::createOneShotBufferizePass(options));
+
+  PrintIRPassOptions option1{"createOneShotBufferizePass result"};
+  pm.addPass(createPrintIRPass(option1));
+
   pm.addPass(createCSEPass());
 
   bufferization::BufferResultsToOutParamsOpts opt{};
@@ -137,11 +144,8 @@
   pm.addPass(mlir::microkernel::createConvertMicrokernelToDnnlFunc());
   pm.addPass(mlir::microkernel::createMergeBranchMicrokernelContext());
   pm.addPass(mlir::microkernel::createMicrokernelInvariantCodeMotion());
-<<<<<<< HEAD
-=======
   // pm.addPass(createRemoveDeadValuesPass());
   // pm.addPass(createInlinerPass());
->>>>>>> 597334f6
   populateCleanUpPasses(pm);
   PrintIRPassOptions option{"MicroKernel passes result"};
   pm.addPass(createPrintIRPass(option));
@@ -213,8 +217,18 @@
   using impl::GCCPUPipelineBase<GCCPUPipeline>::GCCPUPipelineBase;
   void runOnOperation() final {
     auto op = getOperation();
-    PassManager pm{op->getContext()};
+    auto ctx = op->getContext();
+    // ctx->disableMultithreading();
+    PassManager pm{ctx};
     populateCPUPipeline(pm);
+    // pm.enableIRPrinting();
+  
+  // std::string pipeline;
+  // llvm::raw_string_ostream pipelineStream(pipeline);
+  // pm.printAsTextualPipeline(pipelineStream);
+  // std::cout << "pipeline= " << pipeline << std::endl;
+
+
     // TODO(longsheng): add a option to
     // disable threading and enable pm.enableIRPrinting();
     if (failed(pm.run(op)))
