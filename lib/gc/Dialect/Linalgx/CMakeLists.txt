gc_set_mlir_link_components(MLIR_LINK_COMPONENTS MLIRIR)

gc_add_mlir_dialect_library(MLIRLinalgx
    LinalgxDialect.cpp
    LinalgxOps.cpp
<<<<<<< HEAD
    Utils.cpp
    
=======

>>>>>>> ca1373ee
    ADDITIONAL_HEADER_DIRS
    ${PROJECT_SOURCE_DIR}/include/gc/Dialect/Linalgx

    DEPENDS
    MLIRLinalgxOpsIncGen
    MLIRLinalgxStructuredOpsIncGen
    
    LINK_LIBS PUBLIC
    ${MLIR_LINK_COMPONENTS}
    GcInterface
)<|MERGE_RESOLUTION|>--- conflicted
+++ resolved
@@ -3,12 +3,9 @@
 gc_add_mlir_dialect_library(MLIRLinalgx
     LinalgxDialect.cpp
     LinalgxOps.cpp
-<<<<<<< HEAD
     Utils.cpp
     
-=======
 
->>>>>>> ca1373ee
     ADDITIONAL_HEADER_DIRS
     ${PROJECT_SOURCE_DIR}/include/gc/Dialect/Linalgx
 
