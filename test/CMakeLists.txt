if (NOT GC_TEST_ENABLE)
    message(STATUS "The tests are not enabled.")
    return()
endif ()

include(gtest)

# Static library to be used in tests
add_library(graph_compiler_static STATIC ${GC_LIB_SOURCES})
target_include_directories(graph_compiler_static PUBLIC ${GC_LIB_INCLUDES})

add_subdirectory(dnnl)

configure_lit_site_cfg(
        ${CMAKE_CURRENT_SOURCE_DIR}/lit.site.cfg.py.in
        ${CMAKE_CURRENT_BINARY_DIR}/lit.site.cfg.py
        MAIN_CONFIG
        ${CMAKE_CURRENT_SOURCE_DIR}/lit.cfg.py
)

configure_lit_site_cfg(
        ${CMAKE_CURRENT_SOURCE_DIR}/gc/Unit/lit.site.cfg.py.in
        ${CMAKE_CURRENT_BINARY_DIR}/gc/Unit/lit.site.cfg.py
        MAIN_CONFIG
        ${CMAKE_CURRENT_SOURCE_DIR}/gc/Unit/lit.cfg.py
)

set(GC_OPT_TEST_DEPENDS
        FileCheck count not
        # mlir-gen
        gc-opt
<<<<<<< HEAD
        gc-cpu-runner
=======
        GCUnitTests
>>>>>>> 72b8af4c
        )

add_lit_testsuite(gc-check "Running the regression tests"
        ${CMAKE_CURRENT_BINARY_DIR}
        DEPENDS ${GC_OPT_TEST_DEPENDS}
        )

# Looks that this property is suitable for IDE
# TODO: Check is this fine for IDE
set_target_properties(gc-check PROPERTIES FOLDER "Tests")

add_lit_testsuites(GC_OPT ${CMAKE_CURRENT_SOURCE_DIR} DEPENDS ${GC_OPT_TEST_DEPENDS})
<|MERGE_RESOLUTION|>--- conflicted
+++ resolved
@@ -29,11 +29,8 @@
         FileCheck count not
         # mlir-gen
         gc-opt
-<<<<<<< HEAD
         gc-cpu-runner
-=======
         GCUnitTests
->>>>>>> 72b8af4c
         )
 
 add_lit_testsuite(gc-check "Running the regression tests"
