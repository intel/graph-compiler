if (NOT GC_TEST_ENABLE)
    message(STATUS "The tests are not enabled.")
    return()
endif ()

include(gtest)

# Static library to be used in tests
add_library(graph_compiler_static STATIC ${GC_LIB_SOURCES})
target_include_directories(graph_compiler_static PUBLIC ${GC_LIB_INCLUDES})

add_subdirectory(dnnl)

configure_lit_site_cfg(
        ${CMAKE_CURRENT_SOURCE_DIR}/lit.site.cfg.py.in
        ${CMAKE_CURRENT_BINARY_DIR}/lit.site.cfg.py
        MAIN_CONFIG
        ${CMAKE_CURRENT_SOURCE_DIR}/lit.cfg.py
)

configure_lit_site_cfg(
<<<<<<< HEAD
        ${CMAKE_CURRENT_SOURCE_DIR}/gc-dialects/Unit/lit.site.cfg.py.in
        ${CMAKE_CURRENT_BINARY_DIR}/gc-dialects/Unit/lit.site.cfg.py
        MAIN_CONFIG
        ${CMAKE_CURRENT_SOURCE_DIR}/gc-dialects/Unit/lit.cfg.py
=======
        ${CMAKE_CURRENT_SOURCE_DIR}/gc/Unit/lit.site.cfg.py.in
        ${CMAKE_CURRENT_BINARY_DIR}/gc/Unit/lit.site.cfg.py
        MAIN_CONFIG
        ${CMAKE_CURRENT_SOURCE_DIR}/gc/Unit/lit.cfg.py
>>>>>>> 720af958
)

set(GC_OPT_TEST_DEPENDS
        FileCheck count not
        # mlir-gen
        gc-opt
<<<<<<< HEAD
=======
        gc-cpu-runner
>>>>>>> 720af958
        GCUnitTests
        )

add_lit_testsuite(gc-check "Running the regression tests"
        ${CMAKE_CURRENT_BINARY_DIR}
        DEPENDS ${GC_OPT_TEST_DEPENDS}
        )

# Looks that this property is suitable for IDE
# TODO: Check is this fine for IDE
set_target_properties(gc-check PROPERTIES FOLDER "Tests")

add_lit_testsuites(GC_OPT ${CMAKE_CURRENT_SOURCE_DIR} DEPENDS ${GC_OPT_TEST_DEPENDS})
<|MERGE_RESOLUTION|>--- conflicted
+++ resolved
@@ -19,27 +19,17 @@
 )
 
 configure_lit_site_cfg(
-<<<<<<< HEAD
-        ${CMAKE_CURRENT_SOURCE_DIR}/gc-dialects/Unit/lit.site.cfg.py.in
-        ${CMAKE_CURRENT_BINARY_DIR}/gc-dialects/Unit/lit.site.cfg.py
-        MAIN_CONFIG
-        ${CMAKE_CURRENT_SOURCE_DIR}/gc-dialects/Unit/lit.cfg.py
-=======
         ${CMAKE_CURRENT_SOURCE_DIR}/gc/Unit/lit.site.cfg.py.in
         ${CMAKE_CURRENT_BINARY_DIR}/gc/Unit/lit.site.cfg.py
         MAIN_CONFIG
         ${CMAKE_CURRENT_SOURCE_DIR}/gc/Unit/lit.cfg.py
->>>>>>> 720af958
 )
 
 set(GC_OPT_TEST_DEPENDS
         FileCheck count not
         # mlir-gen
         gc-opt
-<<<<<<< HEAD
-=======
         gc-cpu-runner
->>>>>>> 720af958
         GCUnitTests
         )
 
