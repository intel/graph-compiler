--- conflicted
+++ resolved
@@ -3,13 +3,4 @@
     return()
 endif ()
 
-include(gtest)
-<<<<<<< HEAD
-=======
-add_subdirectory(dnnl)
-add_subdirectory(mlir)
-
-if(GC_BENCH_ENABLE)
-    add_subdirectory(benchgc)
-endif()
->>>>>>> 8b491ef3
+include(gtest)