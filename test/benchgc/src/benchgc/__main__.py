--- conflicted
+++ resolved
@@ -286,11 +286,7 @@
     for arg in args:
         arg.print_verbose(flags.verbose)
 
-<<<<<<< HEAD
-    benchgc.mlir.util.attach_dlti(flags, module)
-=======
     benchgc.mlir.util.attch_dlti(flags, module)
->>>>>>> c08856ec
 
     if flags.verbose >= benchgc.util.MODULE_VERBOSE:
         print(module)
