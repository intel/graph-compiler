################################################################################
# Copyright 2024 Intel Corporation
#
# Licensed under the Apache License, Version 2.0 (the "License");
# you may not use this file except in compliance with the License.
# You may obtain a copy of the License at
#
#     http://www.apache.org/licenses/LICENSE-2.0
#
# Unless required by applicable law or agreed to in writing, software
# distributed under the License is distributed on an "AS IS" BASIS,
# WITHOUT WARRANTIES OR CONDITIONS OF ANY KIND, either express or implied.
# See the License for the specific language governing permissions and
# limitations under the License.
################################################################################


import argparse
import json
import sys
from typing import Dict, List

import benchgc.mlir.util
import benchgc.util
import runner
import torch
from benchgc.arg import (
    compare_tensor,
    fill_tensor,
    set_default_compare,
    set_default_fill,
)
from benchgc.arg.arg import Arg
from benchgc.bench import mlir_wrapper_bench, py_timeit_bench
from benchgc.mlir.arg import get_mlir_args
from benchgc.pattern import get_pattern_clz
from gc_mlir import ir
from gc_mlir.graph_compiler import GraphCompiler


def add_common_options(parser: argparse.ArgumentParser):
    """common options for benchgc"""
    parser.add_argument(
        "--mode",
        required=False,
        help="specify the test mode, C for correctness testing, P for performance testing",
        choices=["C", "P"],
        default="C",
        type=str,
    )
    parser.add_argument(
        "--driver",
        required=False,
        help="specify the test driver",
        choices=["linalg", "tensor", "mlir", "pattern"],
        type=str,
    )
    parser.add_argument(
        "--case",
        required=False,
        help="test which operation in the specified driver",
        type=str,
    )

    parser.add_argument(
        "--md",
        required=False,
        help="format: #ARG:SHAPExTYPE",
        type=str,
        default=[],
        action="append",
    )
    parser.add_argument(
        "--fill",
        required=False,
        help="format: #ARG:type:parameter",
        type=str,
        default=[],
        action="append",
    )
    parser.add_argument(
        "--cmp",
        required=False,
        help="format: #ARG:type:parameter",
        type=str,
        default=[],
        action="append",
    )

    parser.add_argument(
        "--seed",
        required=False,
        default=0,
        type=int,
        help="a seed value to generate data filling",
    )
    parser.add_argument(
        "--verbose",
        type=int,
        default=benchgc.util.NO_VERBOSE,
        help="verbose level",
        choices=[
            benchgc.util.NO_VERBOSE,
            benchgc.util.MODULE_VERBOSE,
            benchgc.util.ARG_VERBOSE,
            benchgc.util.COMPARE_VERBOSE,
            benchgc.util.ERROR_OUTPUT_VERBOSE,
            benchgc.util.OUTPUT_VERBOSE,
            benchgc.util.INPUT_VERBOSE,
        ],
    )

    parser.add_argument(
        "--entry",
        required=False,
        default="entry",
        help="the entry func name of a mlir",
        type=str,
    )

    parser.add_argument(
        "--ir_printing",
        action="store_true",
        help="if we need print the ir during the pass-pipeline",
    )

    parser.add_argument(
        "--cpu_cache_sizes",
        required=False,
        help="set the cpu cache sizes, format: L1:L2:L3",
        type=str,
    )

    parser.add_argument(
        "--max_vector_width",
        required=False,
        help="set the cpu max_vector_width",
        type=int,
    )

    if parser.parse_known_args()[0].driver == "linalg":
        parser.add_argument(
            "--cast",
            required=False,
            default="cast_signed",
            help="define attribute supported by linalg op such as matmul_transpose_b",
            choices=["cast_signed", "cast_unsigned"],
            type=str,
        )

        # single dimension index
        # linalg.softmax
        parser.add_argument(
            "--dimension",
            required=False,
            default=None,
            help="define the dimension attribute in linalg op",
            type=int,
        )

        # multiple dimensions array
        # linalg.broadcast / linalg.reduce
        parser.add_argument(
            "--dimensions",
            required=False,
            default=None,
            action="append",
            help="define the dimensions attribute in linalg op",
            type=int,
        )

        parser.add_argument(
            "--dilations",
            required=False,
            default=None,
            action="append",
            help="define the dilations attribute in linalg op",
            type=int,
        )

        parser.add_argument(
            "--strides",
            required=False,
            default=None,
            action="append",
            help="define the strides attribute in linalg op",
            type=int,
        )

        parser.add_argument(
            "--permutation",
            required=False,
            default=None,
            action="append",
            help="define the permutation attribute in linalg op",
            type=int,
        )

def add_bench_options(parser: argparse.ArgumentParser):
    """add options for bench mode"""
    if parser.parse_known_args()[0].mode == "P":
        parser.add_argument(
            "--bench_kind", type=str, choices=["py", "wrapper"], default="py"
        )
        parser.add_argument("--warm_up", type=int, default=100)
        parser.add_argument("--repeat", type=int, default=100)



def add_pattern_options(parser: argparse.ArgumentParser):
    """add options for each pattern"""
    if parser.parse_known_args()[0].driver == "pattern":
        pattern_name = parser.parse_known_args()[0].case
        get_pattern_clz(pattern_name).add_args(parser)


def get_module_and_args(flags: argparse.Namespace):
    args: List[Arg] = []
    if flags.driver in ["mlir", "pattern"]:
        # we need to find all args by reading the entry function
        with ir.Context() as ctx:
            if flags.driver == "mlir":
                with open(flags.case, "r") as mlir_file:
                    module = ir.Module.parse(mlir_file.read())
            elif flags.driver == "pattern":
                pattern_clz = get_pattern_clz(flags.case)
                module = pattern_clz(ctx, flags).ir_module
            else:
                raise Exception("unexpected error")

        entry = benchgc.mlir.util.get_kernel_func_from_module(module, flags.entry)
        idx: int = 0
        # FIXME: only support RankTensorType now
        for i in entry.type.inputs:
            args.append(Arg(idx))
            args[-1].dtype = str(i.element_type)
            args[-1].shape = list(i.shape)
            args[-1].set_scalar()
            idx += 1

        for o in entry.type.results:
            args.append(Arg(idx))
            args[-1].dtype = str(o.element_type)
            args[-1].shape = list(o.shape)
            args[-1].set_scalar()
            idx += 1

    elif flags.driver in ["linalg"]:
        # all arg shape/dt should be provided in single op test
        for i in range(len(flags.md)):
            args.append(Arg(i))

        for md in flags.md:
            colon = md.find(":")
            if colon == -1:
                raise Exception("Wrong md format: %s", md)
            idx = int(md[:colon])
            args[idx].set_md(md[colon + 1 :])

        from .linalg import mlir_op

        if flags.case.startswith("reduce."):
            mlir_func = mlir_op["reduce"]
        else:
            mlir_func = mlir_op[flags.case]
        module = mlir_func(flags, args)
    else:
        raise Exception(f"unsupported driver {flags.driver}")

    for fill in flags.fill:
        colon = fill.find(":")
        if colon == -1:
            raise Exception("Wrong fill format: %s", fill)
        idx = int(fill[:colon])
        args[idx].set_fill(fill[colon + 1 :])

    for cmp in flags.cmp:
        colon = cmp.find(":")
        if colon == -1:
            raise Exception("Wrong cmp format: %s", cmp)
        idx = int(cmp[:colon])
        args[idx].set_cmp(cmp[colon + 1 :])

    entry = benchgc.mlir.util.get_kernel_func_from_module(module, flags.entry)

    with module.context:
        entry.attributes["llvm.emit_c_interface"] = ir.UnitAttr.get()

    for i, arg in enumerate(args):
        # use zero filling if the arg is return value
        set_default_fill(flags, arg, args, i >= len(entry.type.inputs))
        set_default_compare(flags, arg, args, i >= len(entry.type.inputs))

    for arg in args:
        arg.print_verbose(flags.verbose)

<<<<<<< HEAD
    benchgc.mlir.util.attch_dlti(flags, module)
=======
    benchgc.mlir.util.attach_dlti(flags, module)
>>>>>>> cad8a298

    if flags.verbose >= benchgc.util.MODULE_VERBOSE:
        print(module)
    return module, args


def correctness_testing(flags: argparse.Namespace, module: ir.Module, args: List[Arg]):
    ref_args: List[torch.Tensor] = []
    gc_args: List[torch.Tensor | int] = []
    ref_tensors: Dict[str, torch.Tensor] = {}
    gc_tensors: Dict[str, torch.Tensor] = {}

    for i in range(len(args)):
        tensor = fill_tensor(flags, args[i], i)
        gc_tensors["%arg" + str(i)] = tensor
        ref_tensors["%arg" + str(i)] = tensor.clone()
        ref_args.append(ref_tensors["%arg" + str(i)])
        if args[i].scalar:
            gc_args.append(tensor.data_ptr())
        else:
            gc_args.append(tensor)

    entry = benchgc.mlir.util.get_kernel_func_from_module(module, flags.entry)
    # ref_out contains return value of the entry
    ref_out = runner.ref_run(entry, ref_tensors)

    # we need to swap the result into the args if some arg is the return value
    for i in range(len(ref_out)):
        ref_args[0 - i - 1] = ref_out[0 - i - 1]

    mlir_args = get_mlir_args(gc_args)
    passes = "any(gc-cpu-pipeline)"

    with module.context as ctx:
        if flags.ir_printing:
            ctx.enable_multithreading(False)
        compiler = GraphCompiler(passes)
        engine = compiler.compile_and_jit(module, flags.ir_printing)
        engine.invoke(flags.entry, *mlir_args)

    fail, mistrust = False, False
    for i in range(len(args)):
        # gc_arg contains address for scalar value
        # we need to find result by arg name
        res = compare_tensor(
            args[i], ref_args[i], gc_tensors["%arg" + str(i)], flags.verbose
        )
        fail = fail or (not res[0])
        if res[1] is not None:
            mistrust = mistrust | res[1]
    if fail:
        print(f"FAIL: {flags.driver}.{flags.case}")
        sys.exit(1)
    elif mistrust:
        print(f"MISTRUST: {flags.driver}.{flags.case}")
    else:
        print(f"PASSED: {flags.driver}.{flags.case}")


def performance_testing(flags: argparse.Namespace, module: ir.Module, args: List[Arg]):
    gc_args: List[torch.Tensor | int] = []
    gc_tensors: Dict[str, torch.Tensor] = {}
    for i in range(len(args)):
        tensor = fill_tensor(flags, args[i], i)
        gc_tensors["%arg" + str(i)] = tensor
        if args[i].scalar:
            gc_args.append(tensor.data_ptr())
        else:
            gc_args.append(tensor)

    mlir_args = get_mlir_args(gc_args)
    with module.context as ctx, ir.Location.unknown():
        if flags.ir_printing:
            ctx.enable_multithreading(False)
        bench_kind = py_timeit_bench if flags.bench_kind == "py" else mlir_wrapper_bench
        execute_cost, compile_cost = bench_kind(
            module,
            flags.entry,
            "any(gc-cpu-pipeline)",
            mlir_args,
            flags.ir_printing,
            flags.repeat,
            flags.warm_up,
        )
        print("===========bench result===========")
        json_res = json.dumps(
            {
                "args": vars(flags),
                "compile_cost(ms)": compile_cost,
                "execute_cost(ms)": execute_cost,
            },
            indent=4,
        )
        print(json_res)


if __name__ == "__main__":
    arg_parser = argparse.ArgumentParser(prog="benchmark tool for graph compiler")
    add_common_options(arg_parser)
    add_bench_options(arg_parser)
    add_pattern_options(arg_parser)
    flags = arg_parser.parse_args()
    benchgc.util.set_seed(flags.seed)
    ir_module, module_args = get_module_and_args(flags)
    if flags.mode == "C":
        correctness_testing(flags, ir_module, module_args)
    elif flags.mode == "P":
        performance_testing(flags, ir_module, module_args)
    else:
        pass<|MERGE_RESOLUTION|>--- conflicted
+++ resolved
@@ -294,11 +294,7 @@
     for arg in args:
         arg.print_verbose(flags.verbose)
 
-<<<<<<< HEAD
-    benchgc.mlir.util.attch_dlti(flags, module)
-=======
     benchgc.mlir.util.attach_dlti(flags, module)
->>>>>>> cad8a298
 
     if flags.verbose >= benchgc.util.MODULE_VERBOSE:
         print(module)
