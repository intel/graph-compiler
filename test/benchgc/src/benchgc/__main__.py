--- conflicted
+++ resolved
@@ -494,15 +494,10 @@
                 flags.early_stop,
                 flags.checkpoint_path,
                 flags.tuner_verbose,
-<<<<<<< HEAD
-                random_seed=flags.random_seed,
-                expected_tune_num=flags.expected_tune_num,
-=======
                 flags.ga_elite_num,
                 flags.ga_mutation_prob,
                 random_seed=flags.ga_random_seed,
                 expected_tune_num=flags.ga_expected_tune_num,
->>>>>>> d7e952e8
             )
         tuner.run(flags.max_tuning_iters, flags.timeout)
 
