// RUN: gc-opt --split-input-file --convert-onednn-graph-to-linalg %s -verify-diagnostics -o -| FileCheck %s

// CHECK-LABEL: @matmul
func.func @matmul(%arg0: tensor<128x512xbf16>, %arg1: tensor<512x256xbf16>) -> tensor<128x256xbf16> {
  // CHECK: [[C0:%.+]] = arith.constant 0
  // CHECK: [[INIT:%.+]] = tensor.empty()
  // CHECK: [[FILLED:%.+]] = linalg.fill ins([[C0]] : bf16) outs([[INIT]] : tensor<128x256xbf16>) -> tensor<128x256xbf16>
  // CHECK: linalg.matmul ins(%arg0, %arg1 : tensor<128x512xbf16>, tensor<512x256xbf16>) outs([[FILLED]] : tensor<128x256xbf16>) -> tensor<128x256xbf16>
  %0 = onednn_graph.matmul %arg0, %arg1 : (tensor<128x512xbf16>, tensor<512x256xbf16>) -> tensor<128x256xbf16>
  return %0 : tensor<128x256xbf16>
}

// CHECK-LABEL: @matmul_bias
func.func @matmul_bias(%arg0: tensor<128x512xbf16>, %arg1: tensor<512x256xbf16>, %arg3: tensor<256xbf16>) -> tensor<128x256xbf16> {
  // CHECK: [[C0:%.+]] = arith.constant 0
  // CHECK: [[INIT:%.+]] = tensor.empty()
  // CHECK: [[FILLED:%.+]] = linalg.fill ins([[C0]] : bf16) outs([[INIT]] : tensor<128x256xbf16>) -> tensor<128x256xbf16>
  // CHECK: linalg.matmul ins(%arg0, %arg1 : tensor<128x512xbf16>, tensor<512x256xbf16>) outs([[FILLED]] : tensor<128x256xbf16>) -> tensor<128x256xbf16>
  // CHECK: tensor.empty()
  // CHECK: linalg.broadcast
  // CHECK: tensor.empty()
  // CHECK: linalg.add
  %0 = onednn_graph.matmul %arg0, %arg1, %arg3 : (tensor<128x512xbf16>, tensor<512x256xbf16>, tensor<256xbf16>) -> tensor<128x256xbf16>
  return %0 : tensor<128x256xbf16>
}

// CHECK-LABEL: @matmul_batch_flatten
func.func @matmul_batch_flatten(%arg0: tensor<6x128x512xbf16>, %arg1: tensor<512x256xbf16>) -> tensor<6x128x256xbf16> {
  // CHECK: tensor.collapse_shape
  // CHECK-SAME: tensor<6x128x512xbf16> into tensor<768x512xbf16>
  // CHECK: arith.constant 0
  // CHECK: tensor.empty()
  // CHECK: linalg.fill
  // CHECK: linalg.matmul
  // CHECK-SAME: tensor<768x512xbf16>, tensor<512x256xbf16>
  // CHECK-SAME: tensor<768x256xbf16>
  // CHECK: tensor.expand_shape
  // CHECK-SAME: tensor<768x256xbf16> into tensor<6x128x256xbf16>
  %0 = onednn_graph.matmul %arg0, %arg1 : (tensor<6x128x512xbf16>, tensor<512x256xbf16>) -> tensor<6x128x256xbf16>
  return %0 : tensor<6x128x256xbf16>
}

<<<<<<< HEAD
=======
// CHECK-LABEL: @matmul_multi_batch_flatten
func.func @matmul_multi_batch_flatten(%arg0: tensor<1x2x3x128x512xbf16>, %arg1: tensor<512x256xbf16>) -> tensor<1x2x3x128x256xbf16> {
  // CHECK: tensor.collapse_shape
  // CHECK-SAME: tensor<1x2x3x128x512xbf16> into tensor<768x512xbf16>
  // CHECK: arith.constant 0
  // CHECK: tensor.empty()
  // CHECK: linalg.fill
  // CHECK: linalg.matmul
  // CHECK-SAME: tensor<768x512xbf16>, tensor<512x256xbf16>
  // CHECK-SAME: tensor<768x256xbf16>
  // CHECK: tensor.expand_shape
  // CHECK-SAME: tensor<768x256xbf16> into tensor<1x2x3x128x256xbf16>
  %0 = onednn_graph.matmul %arg0, %arg1 : (tensor<1x2x3x128x512xbf16>, tensor<512x256xbf16>) -> tensor<1x2x3x128x256xbf16>
  return %0 : tensor<1x2x3x128x256xbf16>
}

>>>>>>> d7c3c0bd
// CHECK-LABEL: @add
func.func @add(%arg0: tensor<128x256xf32>, %arg1: tensor<128x256xf32>) -> tensor<128x256xf32> {
  // CHECK: tensor.empty()
  // CHECK: linalg.add
  %0 = onednn_graph.add %arg0, %arg1 : (tensor<128x256xf32>, tensor<128x256xf32>) -> tensor<128x256xf32>
  return %0 : tensor<128x256xf32>
}

// CHECK-LABEL: @mul
func.func @mul(%arg0: tensor<512x64xbf16>, %arg1: tensor<64xbf16>) -> tensor<512x64xbf16> {
  // CHECK: tensor.empty()
  // CHECK: linalg.mul
  %0 = onednn_graph.mul %arg0, %arg1 : (tensor<512x64xbf16>, tensor<64xbf16>) -> tensor<512x64xbf16>
  return %0 : tensor<512x64xbf16>
}

// CHECK-LABEL: @sub
func.func @sub(%arg0: tensor<512x64xbf16>, %arg1: tensor<512x64xbf16>) -> tensor<512x64xbf16> {
  // CHECK: tensor.empty()
  // CHECK: linalg.sub
  %0 = onednn_graph.sub %arg0, %arg1 : (tensor<512x64xbf16>, tensor<512x64xbf16>) -> tensor<512x64xbf16>
  return %0 : tensor<512x64xbf16>
}

// CHECK-LABEL: @div
func.func @div(%arg0: tensor<512x64xbf16>, %arg1: tensor<64xbf16>) -> tensor<512x64xbf16> {
  // CHECK: tensor.empty()
  // CHECK: linalg.div
  %0 = onednn_graph.div %arg0, %arg1 : (tensor<512x64xbf16>, tensor<64xbf16>) -> tensor<512x64xbf16>
  return %0 : tensor<512x64xbf16>
}

// CHECK-LABEL: @add_bcast
func.func @add_bcast(%arg0: tensor<128x256xf32>, %arg1: tensor<256xf32>) -> tensor<128x256xf32> {
  // CHECK: tensor.empty()
  // CHECK: linalg.broadcast
  // CHECK: tensor.empty()
  // CHECK: linalg.add
  %0 = onednn_graph.add %arg0, %arg1 : (tensor<128x256xf32>, tensor<256xf32>) -> tensor<128x256xf32>
  return %0 : tensor<128x256xf32>
}

// CHECK-LABEL: @mul_bacst
func.func @mul_bacst(%arg0: tensor<512x64xbf16>, %arg1: tensor<1x64xbf16>) -> tensor<512x64xbf16> {
  // CHECK: tensor.collapse_shape
  // CHECK-SAME: tensor<1x64xbf16> into tensor<64xbf16>
  // CHECK: tensor.empty()
  // CHECK: linalg.broadcast
  // CHECK: tensor.empty()
  // CHECK: linalg.mul
  %0 = onednn_graph.mul %arg0, %arg1 : (tensor<512x64xbf16>, tensor<1x64xbf16>) -> tensor<512x64xbf16>
  return %0 : tensor<512x64xbf16>
}

// CHECK-LABEL: @relu
func.func @relu(%arg0: tensor<128x256xbf16>) -> tensor<128x256xbf16> {
  // CHECK: arith.constant dense<0.0{{.*}}>
  // CHECK: tensor.empty()
  // CHECK: linalg.max
  %0 = onednn_graph.relu %arg0 : (tensor<128x256xbf16>) -> tensor<128x256xbf16>
  return %0 : tensor<128x256xbf16>
}

// CHECK-LABEL: @sigmoid
func.func @sigmoid(%arg0: tensor<128x512xbf16>) -> tensor<128x512xbf16> {
  // CHECK: tensor.empty()
  // CHECK: linalgx.sigmoid 
  %0 = onednn_graph.sigmoid %arg0 : (tensor<128x512xbf16>) -> tensor<128x512xbf16>
  return %0 : tensor<128x512xbf16>
}

// CHECK-LABEL: @type_cast
func.func @type_cast(%arg0: tensor<128x512xbf16>) -> tensor<128x512xf32> {
  // CHECK: tensor.empty()
  // CHECK: linalg.copy 
  %0 = onednn_graph.type_cast %arg0 : (tensor<128x512xbf16>) -> tensor<128x512xf32>
  return %0 : tensor<128x512xf32>
}

// CHECK-LABEL: @pow
func.func @pow(%arg0: tensor<128x512xbf16>) -> tensor<128x512xbf16> {
  // CHECK: arith.constant dense<2.0{{.*}}>
  // CHECK: tensor.empty()
  // CHECK: linalg.powf 
  %0 = onednn_graph.pow %arg0 {beta = 2.0 : f32}  : (tensor<128x512xbf16>) -> tensor<128x512xbf16>
  return %0 : tensor<128x512xbf16>
}


// CHECK-LABEL: @reduce_sum_keep_dims
func.func @reduce_sum_keep_dims(%arg0: tensor<64x128x512xbf16>) -> tensor<64x1x512xbf16> {
  // CHECK: arith.constant 0
  // CHECK: tensor.empty()
  // CHECK: linalg.fill
  // CHECK: linalg.reduce
  // CHECK: arith.addf
  // CHECK: tensor.expand_shape
  %0 = onednn_graph.reduce_sum %arg0 {axes = array<i64: 1>, keep_dims = true} : (tensor<64x128x512xbf16>) -> tensor<64x1x512xbf16>
  return %0 : tensor<64x1x512xbf16>
}
    
// CHECK-LABEL: @reduce_sum_no_axis
func.func @reduce_sum_no_axis(%arg0: tensor<64x128x512xbf16>) -> tensor<64x128x512xbf16> {
  // CHECK: return %arg0 
  %0 = onednn_graph.reduce_sum %arg0 : (tensor<64x128x512xbf16>) -> tensor<64x128x512xbf16>
  return %0 : tensor<64x128x512xbf16>
}

// CHECK-LABEL: @reduce_mean_no_keep_dims
func.func @reduce_mean_no_keep_dims(%arg0: tensor<64x128x512xbf16>) -> tensor<128xbf16> {
  // CHECK: arith.constant 0
  // CHECK: tensor.empty()
  // CHECK: linalg.fill
  // CHECK: linalg.reduce
  // CHECK: arith.addf
  // CHECK: arith.constant dense
  // CHECK: tensor.empty()
  // CHECK: linalg.div
  %0 = onednn_graph.reduce_mean %arg0 {axes = array<i64: -1, 0>} : (tensor<64x128x512xbf16>) -> tensor<128xbf16>
  return %0 : tensor<128xbf16>
}

// CHECK-LABEL: @mlp_transpose_a
func.func @mlp_transpose_a(%arg0: tensor<512x128xbf16>, %arg1: tensor<512x256xbf16>, %arg3: tensor<256xbf16>) -> tensor<128x256xbf16> {
  // CHECK: [[C0:%.+]] = arith.constant 0
  // CHECK: [[INIT:%.+]] = tensor.empty()
  // CHECK: [[FILLED:%.+]] = linalg.fill ins([[C0]] : bf16) outs([[INIT]] : tensor<128x256xbf16>) -> tensor<128x256xbf16>
  // CHECK: linalg.matmul_transpose_a ins(%arg0, %arg1 : tensor<512x128xbf16>, tensor<512x256xbf16>) outs([[FILLED]] : tensor<128x256xbf16>) -> tensor<128x256xbf16>
  // CHECK: tensor.empty()
  // CHECK: linalg.broadcast
  // CHECK: tensor.empty()
  // CHECK: linalg.add
  // CHECK: arith.constant dense<0.0{{.*}}>
  // CHECK: tensor.empty()
  // CHECK: linalg.max
  %0 = onednn_graph.matmul %arg0, %arg1, %arg3 {transpose_a = true}  
       : (tensor<512x128xbf16>, tensor<512x256xbf16>, tensor<256xbf16>) -> tensor<128x256xbf16>
  %1 = onednn_graph.relu %0 : (tensor<128x256xbf16>) -> tensor<128x256xbf16>
  return %1 : tensor<128x256xbf16>
}

// CHECK-LABEL: @mlp_transpose_b
func.func @mlp_transpose_b(%arg0: tensor<128x512xbf16>, %arg1: tensor<256x512xbf16>, %arg3: tensor<256xbf16>) -> tensor<128x256xbf16> {
  // CHECK: [[C0:%.+]] = arith.constant 0
  // CHECK: [[INIT:%.+]] = tensor.empty()
  // CHECK: [[FILLED:%.+]] = linalg.fill ins([[C0]] : bf16) outs([[INIT]] : tensor<128x256xbf16>) -> tensor<128x256xbf16>
  // CHECK: linalg.matmul_transpose_b ins(%arg0, %arg1 : tensor<128x512xbf16>, tensor<256x512xbf16>) outs([[FILLED]] : tensor<128x256xbf16>) -> tensor<128x256xbf16>
  // CHECK: tensor.empty()
  // CHECK: linalg.broadcast
  // CHECK: tensor.empty()
  // CHECK: linalg.add
  // CHECK: arith.constant dense<0.0{{.*}}>
  // CHECK: tensor.empty()
  // CHECK: linalg.max
  %0 = onednn_graph.matmul %arg0, %arg1, %arg3 {transpose_b = true}  
       : (tensor<128x512xbf16>, tensor<256x512xbf16>, tensor<256xbf16>) -> tensor<128x256xbf16>
  %1 = onednn_graph.relu %0 : (tensor<128x256xbf16>) -> tensor<128x256xbf16>
  return %1 : tensor<128x256xbf16>
}

// CHECK-LABEL: @mlp_transpose_a_b
func.func @mlp_transpose_a_b(%arg0: tensor<512x128xbf16>, %arg1: tensor<256x512xbf16>, %arg3: tensor<256xbf16>) -> tensor<128x256xbf16> {
  // CHECK: [[C0:%.+]] = arith.constant 0
  // CHECK: [[INIT0:%.+]] = tensor.empty()
  // CHECK: [[FILLED0:%.+]] = linalg.fill ins([[C0]] : bf16) outs([[INIT0]] : tensor<256x128xbf16>) -> tensor<256x128xbf16>
  // CHECK: [[MMT:%.+]] = linalg.matmul ins(%arg1, %arg0 : tensor<256x512xbf16>, tensor<512x128xbf16>) outs([[FILLED0]] : tensor<256x128xbf16>) -> tensor<256x128xbf16>
  // CHECK: [[C1:%.+]] = arith.constant 0
  // CHECK: [[INIT1:%.+]] = tensor.empty()
  // CHECK: [[FILLED1:%.+]] = linalg.fill ins([[C1]] : bf16) outs([[INIT1]] : tensor<128x256xbf16>) -> tensor<128x256xbf16>
  // CHECK: linalg.transpose ins([[MMT]] : tensor<256x128xbf16>) outs([[FILLED1]] : tensor<128x256xbf16>)
  // CHECK: tensor.empty()
  // CHECK: linalg.broadcast
  // CHECK: tensor.empty()
  // CHECK: linalg.add
  // CHECK: arith.constant dense<0.0{{.*}}>
  // CHECK: tensor.empty()
  // CHECK: linalg.max
  %0 = onednn_graph.matmul %arg0, %arg1, %arg3 {transpose_a = true, transpose_b = true}  
       : (tensor<512x128xbf16>, tensor<256x512xbf16>, tensor<256xbf16>) -> tensor<128x256xbf16>
  %1 = onednn_graph.relu %0 : (tensor<128x256xbf16>) -> tensor<128x256xbf16>
  return %1 : tensor<128x256xbf16>
}<|MERGE_RESOLUTION|>--- conflicted
+++ resolved
@@ -40,8 +40,6 @@
   return %0 : tensor<6x128x256xbf16>
 }
 
-<<<<<<< HEAD
-=======
 // CHECK-LABEL: @matmul_multi_batch_flatten
 func.func @matmul_multi_batch_flatten(%arg0: tensor<1x2x3x128x512xbf16>, %arg1: tensor<512x256xbf16>) -> tensor<1x2x3x128x256xbf16> {
   // CHECK: tensor.collapse_shape
@@ -58,7 +56,6 @@
   return %0 : tensor<1x2x3x128x256xbf16>
 }
 
->>>>>>> d7c3c0bd
 // CHECK-LABEL: @add
 func.func @add(%arg0: tensor<128x256xf32>, %arg1: tensor<128x256xf32>) -> tensor<128x256xf32> {
   // CHECK: tensor.empty()
