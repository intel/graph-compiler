--- conflicted
+++ resolved
@@ -25,14 +25,10 @@
 
 if(GC_ENABLE_IMEX)
         include(imex)
-<<<<<<< HEAD
-        list(APPEND GC_OPT_TEST_DEPENDS mlir_opencl_runtime)
         if (IMEX_ENABLE_L0_RUNTIME)
                 list(APPEND GC_OPT_TEST_DEPENDS level-zero-runtime)
         endif()
-=======
         list(APPEND GC_OPT_TEST_DEPENDS GcOpenclRuntime)
->>>>>>> f5bde392
 endif()
 
 if(GC_ENABLE_BINDINGS_PYTHON)
