--- conflicted
+++ resolved
@@ -1,13 +1,7 @@
-<<<<<<< HEAD
-#  Part of the LLVM Project, under the Apache License v2.0 with LLVM Exceptions.
-#  See https://llvm.org/LICENSE.txt for license information.
-#  SPDX-License-Identifier: Apache-2.0 WITH LLVM-exception
-=======
 # ===-- __init__.py - init ------------------------------------*- Python -*-===#
 #
 # This file is licensed under the Apache License v2.0 with LLVM Exceptions.
 # See https://llvm.org/LICENSE.txt for license information.
 # SPDX-License-Identifier: Apache-2.0 WITH LLVM-exception
 #
-# ===-----------------------------------------------------------------------===#
->>>>>>> fd8c735e
+# ===-----------------------------------------------------------------------===#