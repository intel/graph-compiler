# ===-- _site_initialize_0.py - For site init -----------------*- Python -*-===#
#
# This file is licensed under the Apache License v2.0 with LLVM Exceptions.
# See https://llvm.org/LICENSE.txt for license information.
# SPDX-License-Identifier: Apache-2.0 WITH LLVM-exception
#
# ===-----------------------------------------------------------------------===#


def context_init_hook(context):

    from ._gc_mlir.cpuruntime import register_dialect as register_cpuruntime_dialect

<<<<<<< HEAD
    register_onednn_graph_dialect(context)
    register_cpuruntime_dialect(context)
=======
    register_cpuruntime_dialect(context)
    
    try:
        from ._gc_mlir.onednn_graph import (
            register_dialect as register_onednn_graph_dialect,
        )

        register_onednn_graph_dialect(context)
    except ModuleNotFoundError:
        print("onednn_graph dialect not found")
>>>>>>> 3be8decc
<|MERGE_RESOLUTION|>--- conflicted
+++ resolved
@@ -11,10 +11,6 @@
 
     from ._gc_mlir.cpuruntime import register_dialect as register_cpuruntime_dialect
 
-<<<<<<< HEAD
-    register_onednn_graph_dialect(context)
-    register_cpuruntime_dialect(context)
-=======
     register_cpuruntime_dialect(context)
     
     try:
@@ -24,5 +20,4 @@
 
         register_onednn_graph_dialect(context)
     except ModuleNotFoundError:
-        print("onednn_graph dialect not found")
->>>>>>> 3be8decc
+        print("onednn_graph dialect not found")