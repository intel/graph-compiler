--- conflicted
+++ resolved
@@ -19,10 +19,4 @@
             register_dialect as register_onednn_graph_dialect,
         )
 
-<<<<<<< HEAD
-        register_onednn_graph_dialect(context)
-    except ModuleNotFoundError:
-        pass
-=======
-        register_onednn_graph_dialect(context)
->>>>>>> 23269d78
+        register_onednn_graph_dialect(context)