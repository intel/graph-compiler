################################################################################
# Copyright (C) 2024 Intel Corporation
# 
# Licensed under the Apache License, Version 2.0 (the "License");
# you may not use this file except in compliance with the License.
# You may obtain a copy of the License at
# 
# http://www.apache.org/licenses/LICENSE-2.0
# 
# Unless required by applicable law or agreed to in writing,
# software distributed under the License is distributed on an "AS IS" BASIS,
# WITHOUT WARRANTIES OR CONDITIONS OF ANY KIND, either express or implied.
# See the License for the specific language governing permissions
# and limitations under the License.
# SPDX-License-Identifier: Apache-2.0
################################################################################

if(GC_ENABLE_BINDINGS_PYTHON)
  if(NOT MLIR_ENABLE_BINDINGS_PYTHON)
    message(STATUS "Failed to enable Python API due to the 'MLIR_ENABLE_BINDINGS_PYTHON' for LLVM is not ON.")
    set(GC_ENABLE_BINDINGS_PYTHON OFF CACHE BOOL "" FORCE)
    return()
  endif()
  message(STATUS "Enabling Python API")
else()
  return()
endif()

include(MLIRDetectPythonEnv)
mlir_configure_python_dev_packages()
include(AddMLIRPython)

# Specifies that all MLIR packages are co-located under the `gc_mlir`
# top level package (the API has been embedded in a relocatable way).
# TODO: Add an upstream cmake param for this vs having a global here.
add_compile_definitions("MLIR_PYTHON_PACKAGE_PREFIX=gc_mlir.")


################################################################################
# Sources
################################################################################

declare_mlir_python_sources(GcPythonSources)

declare_mlir_python_sources(GcPythonSources.Common
  ROOT_DIR "${CMAKE_CURRENT_SOURCE_DIR}/gc_mlir"
  ADD_TO_PARENT GcPythonSources
  SOURCES
    __init__.py
    graph_compiler.py
    dialects/__init__.py
    # init hooks
    _mlir_libs/_site_initialize_0.py
)

################################################################################
# Dialect bindings
################################################################################

if(GC_ENABLE_DNNL)
  declare_mlir_dialect_python_bindings(
    ADD_TO_PARENT GcPythonSources
    ROOT_DIR "${CMAKE_CURRENT_SOURCE_DIR}/gc_mlir"
    TD_FILE dialects/OneDNNGraphOps.td
    SOURCES 
      dialects/onednn_graph.py
    DIALECT_NAME onednn_graph
  )
endif()

declare_mlir_dialect_python_bindings(
<<<<<<< HEAD
    ADD_TO_PARENT GcPythonSources
    ROOT_DIR "${CMAKE_CURRENT_SOURCE_DIR}/gc_mlir"
    TD_FILE dialects/CPURuntimeOps.td
    SOURCES 
      dialects/cpuruntime.py
    DIALECT_NAME cpuruntime
    )
=======
  ADD_TO_PARENT GcPythonSources
  ROOT_DIR "${CMAKE_CURRENT_SOURCE_DIR}/gc_mlir"
  TD_FILE dialects/CPURuntimeOps.td
  SOURCES 
    dialects/cpuruntime.py
  DIALECT_NAME cpuruntime
)
>>>>>>> 3be8decc

declare_mlir_python_extension(GcPythonSources.Extension
  MODULE_NAME _gc_mlir
  ADD_TO_PARENT GcPythonSources
  SOURCES
    MainModule.cpp
  EMBED_CAPI_LINK_LIBS
    GcCAPI
)

################################################################################
# Common CAPI
################################################################################

add_mlir_python_common_capi_library(GcPythonCAPI
  INSTALL_COMPONENT GcPythonModules
  INSTALL_DESTINATION python_packages/gc_mlir_core/gc_mlir/_mlir_libs
  OUTPUT_DIRECTORY "${MLIR_BINARY_DIR}/python_packages/gc_mlir_core/gc_mlir/_mlir_libs"
  RELATIVE_INSTALL_ROOT "../../../.."
  DECLARED_SOURCES
    GcPythonSources
    MLIRPythonExtension.RegisterEverything
    MLIRPythonSources.Core
    MLIRPythonSources.Dialects.linalg
    MLIRPythonSources.ExecutionEngine
)
target_link_libraries(GcPythonCAPI PUBLIC GcInterface)

################################################################################
# Instantiation of all Python modules
################################################################################

add_mlir_python_modules(GcPythonModules
  ROOT_PREFIX "${MLIR_BINARY_DIR}/python_packages/gc_mlir_core/gc_mlir"
  INSTALL_PREFIX "python_packages/gc_mlir_core/gc_mlir"
  DECLARED_SOURCES
    GcPythonSources
    MLIRPythonExtension.RegisterEverything
    MLIRPythonSources
    MLIRPythonSources.ExecutionEngine
  COMMON_CAPI_LINK_LIBS
    GcPythonCAPI
  )

configure_file(config.py.in ${MLIR_BINARY_DIR}/python_packages/gc_mlir_core/gc_mlir/config.py @ONLY)<|MERGE_RESOLUTION|>--- conflicted
+++ resolved
@@ -69,15 +69,6 @@
 endif()
 
 declare_mlir_dialect_python_bindings(
-<<<<<<< HEAD
-    ADD_TO_PARENT GcPythonSources
-    ROOT_DIR "${CMAKE_CURRENT_SOURCE_DIR}/gc_mlir"
-    TD_FILE dialects/CPURuntimeOps.td
-    SOURCES 
-      dialects/cpuruntime.py
-    DIALECT_NAME cpuruntime
-    )
-=======
   ADD_TO_PARENT GcPythonSources
   ROOT_DIR "${CMAKE_CURRENT_SOURCE_DIR}/gc_mlir"
   TD_FILE dialects/CPURuntimeOps.td
@@ -85,7 +76,6 @@
     dialects/cpuruntime.py
   DIALECT_NAME cpuruntime
 )
->>>>>>> 3be8decc
 
 declare_mlir_python_extension(GcPythonSources.Extension
   MODULE_NAME _gc_mlir
