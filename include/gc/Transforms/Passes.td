--- conflicted
+++ resolved
@@ -125,7 +125,6 @@
   let dependentDialects = ["scf::SCFDialect"];
 }
 
-<<<<<<< HEAD
 def ConstantSubgraphAnalysis : Pass<"constant-subgraph-analysis"> {
   let summary = "Constant Subgraph Analysis";
   let description = [{
@@ -144,7 +143,8 @@
       "tensor::TensorDialect",
       "linalg::LinalgDialect",
       "LLVM::LLVMDialect"];
-=======
+}
+
 def FoldTensorOperation : Pass<"fold-tensor-operation"> {
   let summary = "Fold some tensor operation";
   let description = [{
@@ -168,7 +168,6 @@
     "::mlir::linalg::LinalgDialect",
     "::mlir::vector::VectorDialect",
   ];
->>>>>>> c1a84541
 }
 
 #endif // GC_DIALECT_GC_PASSES