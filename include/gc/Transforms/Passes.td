//===- Passes.td - Graph Compiler passes -------------------*- tablegen -*-===//
//
// This file is licensed under the Apache License v2.0 with LLVM Exceptions.
// See https://llvm.org/LICENSE.txt for license information.
// SPDX-License-Identifier: Apache-2.0 WITH LLVM-exception
//
//===----------------------------------------------------------------------===//

#ifndef GC_DIALECT_GC_PASSES
#define GC_DIALECT_GC_PASSES

include "mlir/Pass/PassBase.td"

<<<<<<< HEAD
def LowerPackAndUnpack : Pass<"lower-pack-and-unpack", "func::FuncOp"> {
  let summary = "Lower tensor.pack and tensor.unpack operations.";
  let dependentDialects =
      ["linalg::LinalgDialect", "tensor::TensorDialect"];
}

def TileLinalgNamed : Pass<"tile-named-linalg", "func::FuncOp"> {
  let summary = "Tile linalg named operations.";
  let dependentDialects =
      ["linalg::LinalgDialect", "scf::SCFDialect", "tensor::TensorDialect"];
}

=======
>>>>>>> e95a3021
#ifdef GC_HAS_ONEDNN_DIALECT
def ConvertOneDNNGraphToLinalg : Pass<"convert-onednn-graph-to-linalg"> {
  let summary =
      "Lower the operations from the oneDNN Graph dialect into Linalg";
  let description = [{Lowers the `onednn_graph` ops to `linalg` ops.}];
  let dependentDialects = [
    "func::FuncDialect", "math::MathDialect", "arith::ArithDialect",
    "tensor::TensorDialect", "linalg::LinalgDialect", "linalgx::LinalgxDialect"
  ];
}
#endif

#ifdef GC_USE_IMEX
def LinalgToXeGPU : Pass<"linalg-to-xegpu", "func::FuncOp"> {
  let summary = "Convert linalg dialect to XeGPU dialect.";
  let description = [{Lower linalg ops to XeGPU dialect.}];
  let dependentDialects = [
    "linalg::LinalgDialect", "gpu::GPUDialect", "xegpu::XeGPUDialect",
    "scf::SCFDialect", "memref::MemRefDialect", "arith::ArithDialect",
    "math::MathDialect", "vector::VectorDialect"
  ];
  let options = [
    Option<"kTile", "k-tile", "int64_t",
           /*default=*/"32", "GEMM tile size for reduction dimension.">,
    Option<"stages", "stages", "int64_t",
           /*default=*/"1", "Number of cooperative prefetch stages.">,
    ListOption<"dpasTile", "dpas-tile", "int64_t",
               "DPAS register block sizes MxNxK">,
  ];
}
#endif // GC_USE_IMEX

def IterativeTilingAndFusion : Pass<"iterative-tiling-and-fusion",
                                        "func::FuncOp"> {
  let summary = "Iterative tiling and fusion for any tilable operation";
  let description = [{
    The pass tries to fuse any MLIR operation which can be tiled. Moreover, this pass aims to support:
      1. Matmul fusion with element-wise/reduce/broadcast ops.
      2. Pre-op and post-op fusion.
      3. Multi-consumer and multi-producer support.
      4. Multiple level of nest loops and candidates.
      5. Flexible option to control the boundary of iterative process.
      6. Default tiling when no op is tiled before fusion.
      7. Cost-model to determine whether to fuse or not.
  }];
  let dependentDialects = ["func::FuncDialect", "linalg::LinalgDialect", "scf::SCFDialect",
                           "tensor::TensorDialect"];

  let options = [
    Option<"useCostModel", "use-cost-model", "bool",
           /*default=*/"false",
           "Decide if enable cost model to control iterative fusion.">,
    ListOption<"defaultTileSize", "default-tile-size", "std::string",
           "Set default TileSize for the certain type of op, saying `matmul:{32,32}`">,
    ];
}
def DeepTileContractionNamedOp
    : Pass<"deep-tile-contraction-named-op", "func::FuncOp"> {
  let summary = "Tile linalg contraction named operation deeply";
  let description =
      [{The pass tries to tile the linalg contraction named op deeply.}];
  let dependentDialects = [
    "func::FuncDialect",
    "arith::ArithDialect",
    "tensor::TensorDialect",
    "linalg::LinalgDialect",
  ];
}

def VerifyTargetDescription : Pass<"verify-target-description", "ModuleOp"> {
  let summary = "Verify the target description from ModuleOp DLTI attribute.";
  let description = [{
    Verify the target description from ModuleOp DLTI attribute. Raise error for unexpected input(such as a negative number of num_threads), and raise warn for missing fields, and provide a default value(such as 32K for L1_cache_size).
  }];
  let dependentDialects = ["DLTIDialect"];
  let options = [
    Option<"device", "device", "std::string",
           /*default=*/"\"CPU\"",
           "The device to verify. Supported device: CPU, ">,
  ];
}

def SinkOpIntoInnerLoop : Pass<"sink-op-into-inner-loop"> {
  let summary = "Sink operations into inner loops";
  let description = [{The pass tries to sink operations into inner loops as deep as possible to maximize the chance for outer loop optimization.
  }];
  let dependentDialects = [];
}

def MergeNestedForall : Pass<"merge-nested-forall"> {
  let summary = "Merge nested scf.forall operations";
  let description = [{The pass tries to merge nested forall operations.}];
  let dependentDialects = ["scf::SCFDialect"];
}

#endif // GC_DIALECT_GC_PASSES<|MERGE_RESOLUTION|>--- conflicted
+++ resolved
@@ -11,21 +11,6 @@
 
 include "mlir/Pass/PassBase.td"
 
-<<<<<<< HEAD
-def LowerPackAndUnpack : Pass<"lower-pack-and-unpack", "func::FuncOp"> {
-  let summary = "Lower tensor.pack and tensor.unpack operations.";
-  let dependentDialects =
-      ["linalg::LinalgDialect", "tensor::TensorDialect"];
-}
-
-def TileLinalgNamed : Pass<"tile-named-linalg", "func::FuncOp"> {
-  let summary = "Tile linalg named operations.";
-  let dependentDialects =
-      ["linalg::LinalgDialect", "scf::SCFDialect", "tensor::TensorDialect"];
-}
-
-=======
->>>>>>> e95a3021
 #ifdef GC_HAS_ONEDNN_DIALECT
 def ConvertOneDNNGraphToLinalg : Pass<"convert-onednn-graph-to-linalg"> {
   let summary =
@@ -121,4 +106,10 @@
   let dependentDialects = ["scf::SCFDialect"];
 }
 
+def LowerPackAndUnpack : Pass<"lower-pack-and-unpack", "func::FuncOp"> {
+  let summary = "Lower tensor.pack and tensor.unpack operations.";
+  let dependentDialects =
+      ["linalg::LinalgDialect", "tensor::TensorDialect"];
+}
+
 #endif // GC_DIALECT_GC_PASSES