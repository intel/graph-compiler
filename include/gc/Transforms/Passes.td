--- conflicted
+++ resolved
@@ -104,7 +104,19 @@
   ];
 }
 
-<<<<<<< HEAD
+def SinkOpIntoInnerLoop : Pass<"sink-op-into-inner-loop"> {
+  let summary = "Sink operations into inner loops";
+  let description = [{The pass tries to sink operations into inner loops as deep as possible to maximize the chance for outer loop optimization.
+  }];
+  let dependentDialects = [];
+}
+
+def MergeNestedForall : Pass<"merge-nested-forall"> {
+  let summary = "Merge nested scf.forall operations";
+  let description = [{The pass tries to merge nested forall operations.}];
+  let dependentDialects = ["scf::SCFDialect"];
+}
+
 def ConstantSubgraphAnalysis : Pass<"constant-subgraph-analysis"> {
   let summary = "Constant Subgraph Analysis";
   let description = [{
@@ -123,19 +135,6 @@
       "tensor::TensorDialect",
       "linalg::LinalgDialect",
       "LLVM::LLVMDialect"];
-=======
-def SinkOpIntoInnerLoop : Pass<"sink-op-into-inner-loop"> {
-  let summary = "Sink operations into inner loops";
-  let description = [{The pass tries to sink operations into inner loops as deep as possible to maximize the chance for outer loop optimization.
-  }];
-  let dependentDialects = [];
-}
-
-def MergeNestedForall : Pass<"merge-nested-forall"> {
-  let summary = "Merge nested scf.forall operations";
-  let description = [{The pass tries to merge nested forall operations.}];
-  let dependentDialects = ["scf::SCFDialect"];
->>>>>>> 8500551f
 }
 
 #endif // GC_DIALECT_GC_PASSES