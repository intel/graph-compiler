--- conflicted
+++ resolved
@@ -34,7 +34,6 @@
 }
 #endif
 
-<<<<<<< HEAD
 def ConvertMemRefToCPURuntime : Pass<"convert-memref-to-cpuruntime", "func::FuncOp"> {
   let summary = "Lower the allocation / deallocation operations from the MemRef dialect into CPURuntime";
   let description = [{
@@ -46,10 +45,7 @@
   ];
 }
 
-#ifdef GC_USE_GPU
-=======
 #ifdef GC_USE_IMEX
->>>>>>> f5bde392
 def LinalgToXeGPU : Pass<"linalg-to-xegpu", "func::FuncOp"> {
   let summary = "Convert linalg dialect to XeGPU dialect.";
   let description = [{
