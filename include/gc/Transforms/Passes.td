--- conflicted
+++ resolved
@@ -181,8 +181,6 @@
       ];
 }
 
-<<<<<<< HEAD
-=======
 def EliminateConstantWeightPack : Pass<"eliminate-constant-weight-pack", "func::FuncOp"> {
   let summary = "EliminateConstantWeightPack.";
   let description = [{
@@ -195,7 +193,6 @@
       ];
 }
 
->>>>>>> c08856ec
 def PostProcessPackUnpack : Pass<"post-process-pack-unpack"> {
   let summary = "Fold and simplify pack and unpack ops.";
   let description = [{
