--- conflicted
+++ resolved
@@ -17,7 +17,20 @@
       ["linalg::LinalgDialect", "scf::SCFDialect", "tensor::TensorDialect"];
 }
 
-<<<<<<< HEAD
+def ConvertOneDNNGraphToLinalg : Pass<"convert-onednn-graph-to-linalg"> {
+  let summary = "Lower the operations from the oneDNN Graph dialect into Linalg";
+  let description = [{
+    Lowers the `onednn_graph` ops to `linalg` ops.
+  }];
+  let dependentDialects = [
+    "func::FuncDialect",
+    "math::MathDialect",
+    "arith::ArithDialect",
+    "tensor::TensorDialect",
+    "linalg::LinalgDialect"
+  ];
+}
+
 def CSA : Pass<"csa"> {
   let summary = "Constant Subgraph Analysis";
   let description = [{
@@ -32,20 +45,6 @@
     This pass implements a constant subgraph transform.
   }];
   let constructor = "mlir::gc::createCSTPass()";
-=======
-def ConvertOneDNNGraphToLinalg : Pass<"convert-onednn-graph-to-linalg"> {
-  let summary = "Lower the operations from the oneDNN Graph dialect into Linalg";
-  let description = [{
-    Lowers the `onednn_graph` ops to `linalg` ops.
-  }];
-  let dependentDialects = [
-    "func::FuncDialect",
-    "math::MathDialect",
-    "arith::ArithDialect",
-    "tensor::TensorDialect",
-    "linalg::LinalgDialect"
-  ];
->>>>>>> 720af958
 }
 
 #endif // GC_DIALECT_GC_PASSES