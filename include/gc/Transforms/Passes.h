//===- Passes.h - Graph Compiler passes -------------------------*- C++ -*-===//
//
// This file is licensed under the Apache License v2.0 with LLVM Exceptions.
// See https://llvm.org/LICENSE.txt for license information.
// SPDX-License-Identifier: Apache-2.0 WITH LLVM-exception
//
//===----------------------------------------------------------------------===//

#ifndef GC_PASSES_H
#define GC_PASSES_H

#include "mlir/Pass/Pass.h"

namespace mlir {

namespace LLVM {
class LLVMDialect;
}

namespace scf {
class SCFDialect;
}

namespace openmp {
class OpenMPDialect;
}

namespace linalg {
class LinalgDialect;
}
namespace linalgx {
class LinalgxDialect;
}

namespace MemRef {
class MemRefDialect;
}

<<<<<<< HEAD
namespace cpuruntime {
class CPURuntimeDialect;
}

class PassManager;
=======
namespace xegpu {
class XeGPUDialect;
}

class OpPassManager;
>>>>>>> 6e890f15

namespace gc {

void populateFrontendPasses(mlir::OpPassManager &);
void populateCPUPipeline(mlir::OpPassManager &);

#define GEN_PASS_DECL
#include "gc/Transforms/Passes.h.inc"

#define GEN_PASS_REGISTRATION
#include "gc/Transforms/Passes.h.inc"
} // namespace gc
} // namespace mlir

#endif // GC_PASSES_H<|MERGE_RESOLUTION|>--- conflicted
+++ resolved
@@ -36,19 +36,16 @@
 class MemRefDialect;
 }
 
-<<<<<<< HEAD
 namespace cpuruntime {
 class CPURuntimeDialect;
 }
 
 class PassManager;
-=======
 namespace xegpu {
 class XeGPUDialect;
 }
 
 class OpPassManager;
->>>>>>> 6e890f15
 
 namespace gc {
 
