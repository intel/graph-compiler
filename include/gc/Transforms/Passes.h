//===- Passes.h - Graph Compiler passes -------------------------*- C++ -*-===//
//
// This file is licensed under the Apache License v2.0 with LLVM Exceptions.
// See https://llvm.org/LICENSE.txt for license information.
// SPDX-License-Identifier: Apache-2.0 WITH LLVM-exception
//
//===----------------------------------------------------------------------===//

#ifndef GC_PASSES_H
#define GC_PASSES_H

#include "mlir/Pass/Pass.h"

namespace mlir {
<<<<<<< HEAD
class OpBuilder;
class SymbolTable;
class ModuleOp;

namespace func {
class FuncOp;
} // namespace func

namespace gc {

std::unique_ptr<Pass> createMergeAllocPass();
=======

namespace LLVM {
class LLVMDialect;
}

namespace scf {
class SCFDialect;
}

namespace openmp {
class OpenMPDialect;
}

namespace linalg {
class LinalgDialect;
}

namespace MemRef {
class MemRefDialect;
}

class PassManager;

namespace gc {

void populateFrontendPasses(mlir::PassManager &);
void populateCPUPipeline(mlir::PassManager &);
>>>>>>> 17d7e48b

#define GEN_PASS_DECL
#include "gc/Transforms/Passes.h.inc"

#define GEN_PASS_REGISTRATION
#include "gc/Transforms/Passes.h.inc"
} // namespace gc
} // namespace mlir

#endif // GC_PASSES_H<|MERGE_RESOLUTION|>--- conflicted
+++ resolved
@@ -12,7 +12,6 @@
 #include "mlir/Pass/Pass.h"
 
 namespace mlir {
-<<<<<<< HEAD
 class OpBuilder;
 class SymbolTable;
 class ModuleOp;
@@ -21,10 +20,6 @@
 class FuncOp;
 } // namespace func
 
-namespace gc {
-
-std::unique_ptr<Pass> createMergeAllocPass();
-=======
 
 namespace LLVM {
 class LLVMDialect;
@@ -50,9 +45,10 @@
 
 namespace gc {
 
+std::unique_ptr<Pass> createMergeAllocPass();
+
 void populateFrontendPasses(mlir::PassManager &);
 void populateCPUPipeline(mlir::PassManager &);
->>>>>>> 17d7e48b
 
 #define GEN_PASS_DECL
 #include "gc/Transforms/Passes.h.inc"
