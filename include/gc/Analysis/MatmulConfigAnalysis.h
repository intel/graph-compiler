--- conflicted
+++ resolved
@@ -116,24 +116,15 @@
   // Get the matmul configuration
   MatmulConfig getConfig();
 
-<<<<<<< HEAD
-  void setAllowUndivisibleInnerBlock(bool allow) {
-    allowUndivisibleInnerBlock = allow;
-=======
   void setAllowIndivisibleInnerBlock(bool allow) {
     allowIndivisibleInnerBlock = allow;
->>>>>>> b5939768
   }
 
 private:
   MatmulConfig config = MatmulConfig{1, 1, 1, 1, 1, 1, 1, 1, 1};
   Operation *root;
   bool hasConfig = false;
-<<<<<<< HEAD
-  bool allowUndivisibleInnerBlock = true;
-=======
   bool allowIndivisibleInnerBlock = true;
->>>>>>> b5939768
 };
 
 } // namespace gc
