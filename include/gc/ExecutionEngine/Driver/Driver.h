//===-- Driver.h - The top-level MLIR compiler driver -----------*- C++ -*-===//
//
// This file is licensed under the Apache License v2.0 with LLVM Exceptions.
// See https://llvm.org/LICENSE.txt for license information.
// SPDX-License-Identifier: Apache-2.0 WITH LLVM-exception
//
//===----------------------------------------------------------------------===//

#ifndef GC_EXECUTIONENGINE_DRIVER_DRIVER_H
#define GC_EXECUTIONENGINE_DRIVER_DRIVER_H

#include "gc/ExecutionEngine/CPURuntime/ConstantCache.h"
#include "mlir/ExecutionEngine/CRunnerUtils.h"
#include "mlir/ExecutionEngine/ExecutionEngine.h"
#include <memory>
#include <string_view>

namespace mlir {
class DialectRegistry;
namespace gc {

const DialectRegistry &initCompilerAndGetDialects();

// the pointers to XXXMemRefType
using GeneralMemrefPtr = void *;
using JitModuleFuncT = void (*)(void **);

<<<<<<< HEAD
class JitModule : public std::enable_shared_from_this<JitModule> {
=======
struct DriverOptions {
  // the optimization level for the LLVM-JIT
  llvm::CodeGenOptLevel jitCodeGenOptLevel = llvm::CodeGenOptLevel::Aggressive;
  // whether to run the MLIR transformation passes
  bool runTransforms = true;
  // todo: target machine, etc.
};

class JitModule {
>>>>>>> bc9a7ad9
public:
  static llvm::Expected<std::shared_ptr<JitModule>>
  create(Operation *op, const DriverOptions &options = {});

  // args should be an array of XXXMemrefType*
  void call(GeneralMemrefPtr *args);

  JitModule(
      std::unique_ptr<ExecutionEngine> engine, JitModuleFuncT compute,
      JitModuleFuncT fold, size_t numOrigArgs,
      // The code inside `engine` has the ownership of the buffer
      llvm::ArrayRef<uint32_t> computeArgs,
      // The code inside `engine` has the ownership  of the buffer
      llvm::ArrayRef<uint32_t> foldArgs,
      std::vector<std::shared_ptr<CachedGraphTensor>> &&cachekeepAlive = {});
  ~JitModule();

private:
  std::unique_ptr<ExecutionEngine> engine;
  JitModuleFuncT compute;
  JitModuleFuncT fold;
  size_t numOrigArgs;
  // `keepAlive` has the ownership of the objects pointed by this vector
  llvm::SmallVector<ConstCacheProxy *> cacheBases;
  struct CacheBufferInfo {
    // index in cacheBases
    size_t baseIdx;
    size_t offset;
  };
  // the info for each folded cached buffer
  llvm::SmallVector<CacheBufferInfo, 8> cacheInfo;
  // holding the pointers to StridedMemRefType<T, Rank> of folded cache
  // `keepAlive` holds the the ownership of the pointers
  llvm::SmallVector<GeneralMemrefPtr> fastFoldBuffers;
  // The code inside `engine` has the ownership of the buffer
  llvm::ArrayRef<uint32_t> foldArgs;
  // The code inside `engine` has the ownership of the buffer
  llvm::ArrayRef<uint32_t> computeArgs;

  std::vector<std::shared_ptr<CachedGraphTensor>> keepAlive;
};

} // namespace gc
} // namespace mlir

#endif<|MERGE_RESOLUTION|>--- conflicted
+++ resolved
@@ -25,9 +25,6 @@
 using GeneralMemrefPtr = void *;
 using JitModuleFuncT = void (*)(void **);
 
-<<<<<<< HEAD
-class JitModule : public std::enable_shared_from_this<JitModule> {
-=======
 struct DriverOptions {
   // the optimization level for the LLVM-JIT
   llvm::CodeGenOptLevel jitCodeGenOptLevel = llvm::CodeGenOptLevel::Aggressive;
@@ -37,7 +34,6 @@
 };
 
 class JitModule {
->>>>>>> bc9a7ad9
 public:
   static llvm::Expected<std::shared_ptr<JitModule>>
   create(Operation *op, const DriverOptions &options = {});
