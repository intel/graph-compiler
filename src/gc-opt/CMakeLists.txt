if(GC_DEV_LINK_LLVM_DYLIB)
  set(MLIR_LINK_COMPONENTS
    MLIR
  )
  get_property(dialect_libs GLOBAL PROPERTY GC_DIALECT_LIBS)
  get_property(conversion_libs GLOBAL PROPERTY GC_PASS_LIBS)
else()
  set(MLIR_LINK_COMPONENTS
    MLIROptLib
  )
  get_property(dialect_libs GLOBAL PROPERTY MLIR_DIALECT_LIBS)
  get_property(conversion_libs GLOBAL PROPERTY MLIR_CONVERSION_LIBS)
endif()

set(gc_opt_libs 
        ${dialect_libs}
        ${conversion_libs} 
<<<<<<< HEAD
        MLIROptLib 
        GCPasses
        GCAnalysis)
=======
        ${MLIR_LINK_COMPONENTS} 
        GCPasses)

>>>>>>> 720af958
if(GC_MLIR_CXX_FLAGS)
    set(CMAKE_CXX_FLAGS "${CMAKE_CXX_FLAGS} ${GC_MLIR_CXX_FLAGS}")
endif()

add_llvm_executable(gc-opt gc-opt.cpp)

target_link_libraries(gc-opt PRIVATE ${gc_opt_libs})
llvm_update_compile_flags(gc-opt)
mlir_check_all_link_libraries(gc-opt)
<|MERGE_RESOLUTION|>--- conflicted
+++ resolved
@@ -15,15 +15,10 @@
 set(gc_opt_libs 
         ${dialect_libs}
         ${conversion_libs} 
-<<<<<<< HEAD
-        MLIROptLib 
+        ${MLIR_LINK_COMPONENTS} 
         GCPasses
         GCAnalysis)
-=======
-        ${MLIR_LINK_COMPONENTS} 
-        GCPasses)
 
->>>>>>> 720af958
 if(GC_MLIR_CXX_FLAGS)
     set(CMAKE_CXX_FLAGS "${CMAKE_CXX_FLAGS} ${GC_MLIR_CXX_FLAGS}")
 endif()
