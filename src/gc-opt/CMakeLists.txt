################################################################################
# Copyright (C) 2024 Intel Corporation
#
# Licensed under the Apache License, Version 2.0 (the "License");
# you may not use this file except in compliance with the License.
# You may obtain a copy of the License at
#
# http://www.apache.org/licenses/LICENSE-2.0
#
# Unless required by applicable law or agreed to in writing,
# software distributed under the License is distributed on an "AS IS" BASIS,
# WITHOUT WARRANTIES OR CONDITIONS OF ANY KIND, either express or implied.
# See the License for the specific language governing permissions
# and limitations under the License.
# SPDX-License-Identifier: Apache-2.0
################################################################################

if(GC_DEV_LINK_LLVM_DYLIB)
  set(MLIR_LINK_COMPONENTS
    MLIR
  )
  get_property(dialect_libs GLOBAL PROPERTY GC_DIALECT_LIBS)
  get_property(conversion_libs GLOBAL PROPERTY GC_PASS_LIBS)
else()
  set(MLIR_LINK_COMPONENTS
    MLIROptLib
  )
  get_property(dialect_libs GLOBAL PROPERTY MLIR_DIALECT_LIBS)
  get_property(conversion_libs GLOBAL PROPERTY MLIR_CONVERSION_LIBS)
endif()

set(gc_opt_libs 
        ${dialect_libs}
        ${conversion_libs} 
<<<<<<< HEAD
        ${MLIR_LINK_COMPONENTS} 
        GCPasses
        GCAnalysis)
=======
        ${MLIR_LINK_COMPONENTS}
        GCPasses
        GCGPUPasses)
>>>>>>> 6e890f15

if(GC_USE_GPU)
  add_definitions(-DGC_USE_GPU=1)
  get_property(IMEX_INCLUDES GLOBAL PROPERTY IMEX_INCLUDES)
  include_directories(${IMEX_INCLUDES})
  list(APPEND gc_opt_libs IMEXGPUXDialect IMEXXeTileDialect IMEXRegionDialect IMEXRegionTransforms
    IMEXTransforms IMEXGPUToGPUX IMEXGPUToSPIRV IMEXGPUXToLLVM IMEXXeGPUToVC IMEXXeTileToXeGPU IMEXUtil)
endif()
if(GC_MLIR_CXX_FLAGS)
    set(CMAKE_CXX_FLAGS "${CMAKE_CXX_FLAGS} ${GC_MLIR_CXX_FLAGS}")
endif()

add_llvm_executable(gc-opt gc-opt.cpp)

target_link_libraries(gc-opt PRIVATE ${gc_opt_libs})
llvm_update_compile_flags(gc-opt)
mlir_check_all_link_libraries(gc-opt)
<|MERGE_RESOLUTION|>--- conflicted
+++ resolved
@@ -32,15 +32,10 @@
 set(gc_opt_libs 
         ${dialect_libs}
         ${conversion_libs} 
-<<<<<<< HEAD
         ${MLIR_LINK_COMPONENTS} 
         GCPasses
-        GCAnalysis)
-=======
-        ${MLIR_LINK_COMPONENTS}
-        GCPasses
+        GCAnalysis
         GCGPUPasses)
->>>>>>> 6e890f15
 
 if(GC_USE_GPU)
   add_definitions(-DGC_USE_GPU=1)
