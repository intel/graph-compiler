get_property(dialect_libs GLOBAL PROPERTY MLIR_DIALECT_LIBS)
get_property(conversion_libs GLOBAL PROPERTY MLIR_CONVERSION_LIBS)

set(gc_opt_libs 
        ${dialect_libs}
        ${conversion_libs} 
        MLIROptLib 
        GCPasses)
add_llvm_executable(gc-opt gc-opt.cpp)
<<<<<<< HEAD
if(GC_MLIR_CXX_FLAGS)
    target_compile_options(gc-opt PRIVATE ${GC_MLIR_CXX_FLAGS})
endif()
=======

>>>>>>> 294c4bd6
target_link_libraries(gc-opt PRIVATE ${gc_opt_libs})
llvm_update_compile_flags(gc-opt)
mlir_check_all_link_libraries(gc-opt)

add_subdirectory(dnnl)<|MERGE_RESOLUTION|>--- conflicted
+++ resolved
@@ -7,13 +7,9 @@
         MLIROptLib 
         GCPasses)
 add_llvm_executable(gc-opt gc-opt.cpp)
-<<<<<<< HEAD
 if(GC_MLIR_CXX_FLAGS)
     target_compile_options(gc-opt PRIVATE ${GC_MLIR_CXX_FLAGS})
 endif()
-=======
-
->>>>>>> 294c4bd6
 target_link_libraries(gc-opt PRIVATE ${gc_opt_libs})
 llvm_update_compile_flags(gc-opt)
 mlir_check_all_link_libraries(gc-opt)
